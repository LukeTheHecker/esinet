import setuptools

with open("README.md", "r", encoding="utf-8") as fh:
    long_description = fh.read()

setuptools.setup(
    name="esinet",
<<<<<<< HEAD
    version="0.1.2",
=======
    version="0.2.4",
>>>>>>> de0fa0ef
    author="Lukas Hecker",
    author_email="lukas_hecker@web.de",
    description="Solves the M/EEG inverse problem using artificial neural networks with Python 3 and the MNE library.",
    long_description=long_description,
    long_description_content_type="text/markdown",
    url="https://github.com/LukeTheHecker/esinet",
    packages=setuptools.find_packages(),
<<<<<<< HEAD
    install_requires=['tensorflow>=2.4.1','mne>=0.22.0', 'scipy', 'colorednoise', 'joblib', 'jupyter', 'ipykernel', 'matplotlib', 'pyvista>=0.27.4', 'pyvistaqt>=0.3.0', 'vtk>=9.0.1', 'tqdm', 'pytest', 'pooch'],
=======
    # install_requires=['tensorflow>=2.4.1','mne>=0.22.0', 'scipy', 'colorednoise', 'joblib', 'jupyter', 'ipykernel', 'matplotlib', 'pyvista>=0.27.4', 'pyvistaqt>=0.3.0', 'vtk>=9.0.1', 'tqdm', 'pytest', 'dill', 'scikit-learn', 'pandas'],
    install_requires=['tensorflow>=2.4.1','mne>=0.22.0', 'scipy', 'colorednoise', 'joblib', 'matplotlib', 'pyvista', 'pyvistaqt', 'vtk', 'tqdm', 'pytest', 'dill', 'scikit-learn', 'pandas'],
>>>>>>> de0fa0ef
    classifiers=[
        "Programming Language :: Python :: 3",
        "License :: OSI Approved :: MIT License",
        "Operating System :: OS Independent",
    ],
    python_requires='>=3.8.3',
)<|MERGE_RESOLUTION|>--- conflicted
+++ resolved
@@ -5,11 +5,7 @@
 
 setuptools.setup(
     name="esinet",
-<<<<<<< HEAD
-    version="0.1.2",
-=======
     version="0.2.4",
->>>>>>> de0fa0ef
     author="Lukas Hecker",
     author_email="lukas_hecker@web.de",
     description="Solves the M/EEG inverse problem using artificial neural networks with Python 3 and the MNE library.",
@@ -17,12 +13,8 @@
     long_description_content_type="text/markdown",
     url="https://github.com/LukeTheHecker/esinet",
     packages=setuptools.find_packages(),
-<<<<<<< HEAD
-    install_requires=['tensorflow>=2.4.1','mne>=0.22.0', 'scipy', 'colorednoise', 'joblib', 'jupyter', 'ipykernel', 'matplotlib', 'pyvista>=0.27.4', 'pyvistaqt>=0.3.0', 'vtk>=9.0.1', 'tqdm', 'pytest', 'pooch'],
-=======
     # install_requires=['tensorflow>=2.4.1','mne>=0.22.0', 'scipy', 'colorednoise', 'joblib', 'jupyter', 'ipykernel', 'matplotlib', 'pyvista>=0.27.4', 'pyvistaqt>=0.3.0', 'vtk>=9.0.1', 'tqdm', 'pytest', 'dill', 'scikit-learn', 'pandas'],
     install_requires=['tensorflow>=2.4.1','mne>=0.22.0', 'scipy', 'colorednoise', 'joblib', 'matplotlib', 'pyvista', 'pyvistaqt', 'vtk', 'tqdm', 'pytest', 'dill', 'scikit-learn', 'pandas'],
->>>>>>> de0fa0ef
     classifiers=[
         "Programming Language :: Python :: 3",
         "License :: OSI Approved :: MIT License",
