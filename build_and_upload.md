# Built, test and upload routine

## Update your package information
1. Add changes to the changelog and 
2. update the version number in *setup.py* so people can track the development of the package.

## Activate your dev environment
```
workon esienv
```

## Test locally
First, test your code to see if everything is working fine.

```
<<<<<<< HEAD
# Update/ install build
py -m pip install --upgrade build
py -m build --wheel
=======
test_local.bat
```

## Commit changes
Commit your changes.

```
git commit -m "commit message"
>>>>>>> de0fa0ef
```

## Build the package and check them

```
py -m build --wheel
twine check dist/*
```

## Test your package locally

Run the batch file to test your local package:

```
test_build.bat
```

## Upload the package to pypi

```
twine upload dist/*
```

## Test the remote package

```
test_build2.bat
```<|MERGE_RESOLUTION|>--- conflicted
+++ resolved
@@ -13,11 +13,6 @@
 First, test your code to see if everything is working fine.
 
 ```
-<<<<<<< HEAD
-# Update/ install build
-py -m pip install --upgrade build
-py -m build --wheel
-=======
 test_local.bat
 ```
 
@@ -26,7 +21,6 @@
 
 ```
 git commit -m "commit message"
->>>>>>> de0fa0ef
 ```
 
 ## Build the package and check them
