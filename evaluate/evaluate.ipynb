{
 "cells": [
  {
   "cell_type": "code",
<<<<<<< HEAD
   "execution_count": null,
=======
   "execution_count": 1,
>>>>>>> 2b281b05
   "metadata": {},
   "outputs": [],
   "source": [
    "%matplotlib inline\n",
    "%load_ext autoreload\n",
    "%autoreload 2\n",
    "\n",
    "import sys; sys.path.insert(0, '../')\n",
    "import pickle as pkl\n",
    "import numpy as np\n",
    "import pandas as pd\n",
    "from copy import deepcopy\n",
    "import mne\n",
    "import seaborn as sns\n",
    "import matplotlib.pyplot as plt\n",
    "from esinet import util\n",
    "from esinet import Simulation\n",
    "from esinet import Net\n",
    "from esinet import forward\n",
    "\n",
    "plot_params = dict(surface='white', hemi='both', verbose=0)"
   ]
  },
  {
   "cell_type": "markdown",
   "metadata": {},
   "source": [
    "# Forward Model"
   ]
  },
  {
   "cell_type": "code",
<<<<<<< HEAD
   "execution_count": null,
   "metadata": {},
   "outputs": [],
=======
   "execution_count": 3,
   "metadata": {},
   "outputs": [
    {
     "name": "stderr",
     "output_type": "stream",
     "text": [
      "[Parallel(n_jobs=16)]: Using backend LokyBackend with 16 concurrent workers.\n",
      "[Parallel(n_jobs=16)]: Done   5 out of  16 | elapsed:    0.9s remaining:    2.1s\n",
      "[Parallel(n_jobs=16)]: Done   9 out of  16 | elapsed:    0.9s remaining:    0.7s\n",
      "[Parallel(n_jobs=16)]: Done  13 out of  16 | elapsed:    0.9s remaining:    0.1s\n",
      "[Parallel(n_jobs=16)]: Done  16 out of  16 | elapsed:    0.9s finished\n",
      "[Parallel(n_jobs=16)]: Using backend LokyBackend with 16 concurrent workers.\n",
      "[Parallel(n_jobs=16)]: Done   5 out of  16 | elapsed:    0.0s remaining:    0.1s\n",
      "[Parallel(n_jobs=16)]: Done   9 out of  16 | elapsed:    0.0s remaining:    0.0s\n",
      "[Parallel(n_jobs=16)]: Done  13 out of  16 | elapsed:    0.0s remaining:    0.0s\n",
      "[Parallel(n_jobs=16)]: Done  16 out of  16 | elapsed:    0.0s finished\n",
      "[Parallel(n_jobs=16)]: Using backend LokyBackend with 16 concurrent workers.\n",
      "[Parallel(n_jobs=16)]: Done   5 out of  16 | elapsed:    0.0s remaining:    0.1s\n",
      "[Parallel(n_jobs=16)]: Done   9 out of  16 | elapsed:    0.0s remaining:    0.0s\n",
      "[Parallel(n_jobs=16)]: Done  13 out of  16 | elapsed:    0.0s remaining:    0.0s\n",
      "[Parallel(n_jobs=16)]: Done  16 out of  16 | elapsed:    0.0s finished\n",
      "[Parallel(n_jobs=16)]: Using backend LokyBackend with 16 concurrent workers.\n",
      "[Parallel(n_jobs=16)]: Done   5 out of  16 | elapsed:    0.0s remaining:    0.0s\n",
      "[Parallel(n_jobs=16)]: Done   9 out of  16 | elapsed:    0.0s remaining:    0.0s\n",
      "[Parallel(n_jobs=16)]: Done  13 out of  16 | elapsed:    0.0s remaining:    0.0s\n",
      "[Parallel(n_jobs=16)]: Done  16 out of  16 | elapsed:    0.0s finished\n",
      "[Parallel(n_jobs=16)]: Using backend LokyBackend with 16 concurrent workers.\n",
      "[Parallel(n_jobs=16)]: Done   5 out of  16 | elapsed:    0.0s remaining:    0.1s\n",
      "[Parallel(n_jobs=16)]: Done   9 out of  16 | elapsed:    0.0s remaining:    0.0s\n",
      "[Parallel(n_jobs=16)]: Done  13 out of  16 | elapsed:    0.0s remaining:    0.0s\n",
      "[Parallel(n_jobs=16)]: Done  16 out of  16 | elapsed:    0.0s finished\n",
      "[Parallel(n_jobs=16)]: Using backend LokyBackend with 16 concurrent workers.\n",
      "[Parallel(n_jobs=16)]: Done   5 out of  16 | elapsed:    0.0s remaining:    0.1s\n",
      "[Parallel(n_jobs=16)]: Done   9 out of  16 | elapsed:    0.0s remaining:    0.0s\n",
      "[Parallel(n_jobs=16)]: Done  13 out of  16 | elapsed:    0.0s remaining:    0.0s\n",
      "[Parallel(n_jobs=16)]: Done  16 out of  16 | elapsed:    0.0s finished\n"
     ]
    }
   ],
>>>>>>> 2b281b05
   "source": [
    "info = forward.get_info()\n",
    "info['sfreq'] = 100\n",
    "fwd = forward.create_forward_model(info=info)\n",
    "fwd_free = forward.create_forward_model(info=info, fixed_ori=False)"
   ]
  },
  {
   "cell_type": "markdown",
   "metadata": {},
   "source": [
    "# Load Models"
   ]
  },
  {
   "cell_type": "code",
<<<<<<< HEAD
   "execution_count": null,
=======
   "execution_count": 4,
>>>>>>> 2b281b05
   "metadata": {},
   "outputs": [],
   "source": [
    "lstm_standard = util.load_net('models/LSTM Medium_1-1000points_standard-cosine_0')\n",
    "dense_standard = util.load_net('models/Dense Medium_1-1000points_standard-cosine_0')\n",
    "convdip_standard = util.load_net('models/ConvDip Medium_1-1000points_standard-cosine_0')\n",
    "\n",
    "models = [lstm_standard, dense_standard, convdip_standard]\n",
<<<<<<< HEAD
    "model_names = ['LSTM Standard', 'Dense Standard', 'ConvDip Standard']\n",
    "\n",
    "# models = [lstm_noise, dense_noise, convdip_noise]\n",
    "# model_names = ['LSTM Noise', 'Dense Noise', 'ConvDip Noise']\n"
   ]
  },
  {
   "cell_type": "markdown",
   "metadata": {},
   "source": [
    "# Test ability to process long sequences"
   ]
  },
  {
   "cell_type": "code",
   "execution_count": null,
   "metadata": {},
   "outputs": [],
   "source": [
    "%load_ext autoreload\n",
    "%autoreload 2\n",
    "\n",
    "settings_eval = dict(duration_of_trial=100, method='standard', number_of_sources=10)\n",
    "sim_test = Simulation(fwd, info, settings=settings_eval).simulate(2)\n",
    "idx = 0\n",
    "durs = [100, 50, 10, 1, 0.1, 0.02]\n",
    "# durs = [np.random.uniform(0.01, 100) for _ in range(5)]\n",
    "for net, name in zip(models, model_names):\n",
    "    for dur in durs:\n",
    "        sim_test.crop(tmax=dur)\n",
    "        prediction = net.predict(sim_test)\n",
    "        error = util.batch_nmse(sim_test.source_data[idx].data, prediction[idx].data)\n",
    "        r = util.batch_corr(sim_test.source_data[idx].data, prediction[idx].data)\n",
    "        title = f'{dur}: error: {error:.4}, r: {r:.2f}\\n'\n",
    "        print(f\"{name}:\")\n",
    "        print(title)\n"
=======
    "model_names = ['LSTM', 'Fully-Connected', 'ConvDip']"
>>>>>>> 2b281b05
   ]
  },
  {
   "cell_type": "markdown",
   "metadata": {},
   "source": [
    "# Plot single ground truth and predictions"
   ]
  },
  {
   "cell_type": "code",
   "execution_count": null,
   "metadata": {},
   "outputs": [],
   "source": [
    "import seaborn as sns\n",
    "%matplotlib qt\n",
    "sns.reset_orig()\n",
    "\n",
    "%load_ext autoreload\n",
    "%autoreload 2\n",
    "model_names_tmp = deepcopy(model_names)\n",
    "plot_params = dict(surface='white', hemi='both', verbose=0, \n",
    "    clim=dict(kind='percent', pos_lims=[20, 30, 100]))\n",
    "\n",
    "settings_eval = dict(method='standard')\n",
    "# settings_eval = dict( method='standard')\n",
    "\n",
    "# Simulate new data\n",
    "sim = Simulation(fwd, info, settings=settings_eval).simulate(2)\n",
    "# snr = sim.simulation_info['target_snr'].values[0]\n",
    "snr = None\n",
    "# print(sim.simulation_info)\n",
    "idx = 0\n",
    "# Predict sources using the esinet models\n",
    "predictions = [model.predict(sim) for model in models]\n",
    "\n",
    "# Predict sources with classical methods\n",
    "# eLORETA\n",
    "prediction_elor_data = util.wrap_mne_inverse(fwd, sim, method='eLORETA', \n",
    "    add_baseline=True, n_baseline=400)[idx].data.astype(np.float32)\n",
    "prediction_elor = deepcopy(predictions[0][0])\n",
    "prediction_elor.data = prediction_elor_data / np.abs(np.max(prediction_elor_data))\n",
    "# MNE\n",
    "prediction_mne_data = util.wrap_mne_inverse(fwd, sim, method='MNE', \n",
    "    add_baseline=True, n_baseline=400)[idx].data.astype(np.float32)\n",
    "prediction_mne = deepcopy(predictions[0][0])\n",
    "prediction_mne.data = prediction_mne_data / np.abs(np.max(prediction_mne_data))\n",
    "# Beamformer\n",
    "prediction_lcmv_data = util.wrap_mne_inverse(fwd, sim, method='lcmv', \n",
    "    add_baseline=True, n_baseline=400, parallel=False)[idx].data.astype(np.float32)\n",
    "prediction_lcmv = deepcopy(predictions[0][0])\n",
    "prediction_lcmv.data = prediction_lcmv_data / np.max(np.abs(prediction_lcmv_data))\n",
    "\n",
    "# Get predictions and names in order\n",
    "predictions.append([prediction_elor])\n",
    "predictions.append([prediction_mne])\n",
    "predictions.append([prediction_lcmv])\n",
    "\n",
    "model_names_tmp.append('eLORETA')\n",
    "model_names_tmp.append('MNE')\n",
    "model_names_tmp.append('LCMV')\n",
    "\n",
    "# Plot True Source\n",
    "brain = sim.source_data[idx].plot(**plot_params)\n",
    "brain.add_text(0.1, 0.9, f'Ground Truth {sim.simulation_info.number_of_sources.values[0]} sources', 'title')\n",
    "# Plot True EEG\n",
    "evoked = sim.eeg_data[idx].average()\n",
    "# evoked.plot()\n",
    "evoked.plot_topomap(title='Ground Truth')\n",
    "# evoked = util.get_eeg_from_source(sim.source_data[idx], fwd, info, tmin=0.)\n",
    "# evoked.plot_topomap(title='Ground Truth Noiseless')\n",
    "\n",
    "model_selection = model_names_tmp#['LCMV',]\n",
    "# Plot predicted sources\n",
    "for model_name, prediction in zip(model_names_tmp, predictions):\n",
    "    \n",
    "    if not any([model_name.lower() in model_select.lower() for model_select in model_selection]):\n",
    "        continue\n",
    "    error = util.batch_nmse(sim.source_data[idx].data, prediction[idx].data)\n",
    "    r = util.batch_corr(sim.source_data[idx].data, prediction[idx].data)\n",
    "    \n",
    "    brain = prediction[idx].plot(**plot_params)\n",
    "\n",
    "    title = f'{model_name}, error: {error:.4}, r: {r}'\n",
    "    print(title)\n",
    "    brain.add_text(0.1, 0.9, title, 'title')\n",
    "    # Plot predicted EEG\n",
    "    # evoked_esi = util.get_eeg_from_source(prediction[idx], fwd, info, tmin=0.)\n",
    "    # evoked_esi.plot_topomap(title=model_name)\n"
   ]
  },
  {
   "cell_type": "markdown",
   "metadata": {},
   "source": [
    "## Create or Load Evaluation Set"
   ]
  },
  {
   "cell_type": "code",
   "execution_count": null,
   "metadata": {},
   "outputs": [],
   "source": [
    "# n_samples = 1000\n",
    "# duration_of_trial = (0.01, 2)\n",
    "# method = 'standard'\n",
    "# settings = dict(duration_of_trial=duration_of_trial, method=method)\n",
    "# sim_test = Simulation(fwd, info, verbose=False, settings=settings).simulate(n_samples=n_samples)\n",
    "# if type(duration_of_trial) == tuple:\n",
    "#     sim_test.save(f'simulations\\\\sim_test_{n_samples}_{int(duration_of_trial[0]*100)}-{int(duration_of_trial[1]*100)}points_{method}.pkl')\n",
    "# else:\n",
    "#     sim_test.save(f'simulations\\\\sim_test_{n_samples}_{int(duration_of_trial*100)}points_{method}.pkl')\n",
    "\n",
    "# or Load\n",
    "with open(f'simulations\\\\sim_test_1000_1-200points_standard.pkl', 'rb') as f:\n",
    "    sim_test = pkl.load(f)"
   ]
  },
  {
   "cell_type": "markdown",
   "metadata": {},
   "source": [
    "# Calculate Performance Metrics"
   ]
  },
  {
   "cell_type": "code",
   "execution_count": null,
   "metadata": {},
   "outputs": [],
   "source": [
    "%load_ext autoreload\n",
    "%autoreload 2\n",
    "\n",
    "from esinet.evaluate import eval_mean_localization_error, eval_nmse, eval_auc, eval_mse\n",
    "from esinet.util import wrap_mne_inverse\n",
    "from scipy.spatial.distance import cdist\n",
    "from tqdm.notebook import tqdm\n",
    "from joblib import Parallel, delayed\n",
    "\n",
    "model_names_tmp = deepcopy(model_names)\n",
    "# Predict\n",
    "print('predict esinets...')\n",
    "predictions = [model.predict(sim_test) for model in models]\n",
    "\n",
    "print('predict elor')\n",
    "pred_elor = wrap_mne_inverse(fwd, sim_test, method='eLORETA', add_baseline=True, \n",
    "    n_baseline=400)\n",
    "model_names_tmp.append('eLORETA')\n",
    "predictions.append(pred_elor)\n",
    "\n",
    "print('predict MNE')\n",
    "pred_mne = wrap_mne_inverse(fwd, sim_test, method='MNE', add_baseline=True, \n",
    "    n_baseline=400)\n",
    "model_names_tmp.append('MNE')\n",
    "predictions.append(pred_mne)\n",
    "\n",
    "print('predict LCMV')\n",
    "pred_lcmv = wrap_mne_inverse(fwd, sim_test, method='lcmv', \n",
    "    parallel=False, add_baseline=True, n_baseline=400)\n",
    "model_names_tmp.append('LCMV')\n",
    "predictions.append(pred_lcmv)\n",
    "\n",
    "pos = util.unpack_fwd(fwd)[2]\n",
    "argsorted_distance_matrix = np.argsort(cdist(pos, pos), axis=-1)\n",
    "\n",
    "metrics = dict()\n",
    "true_sources = np.concatenate([src.data for src in sim_test.source_data], axis=1).T\n",
    "\n",
    "for prediction, model_name in tqdm(zip(predictions, model_names_tmp)):\n",
    "    print('\\n', model_name, ':\\n')\n",
    "     \n",
    "    predicted_sources = np.concatenate([src.data for src in prediction], axis=1).T\n",
    "\n",
    "    print('mle calculation....')\n",
    "    mean_localization_errors = [eval_mean_localization_error(true_source, predicted_source, pos, argsorted_distance_matrix=argsorted_distance_matrix) for true_source, predicted_source in tqdm(zip(true_sources, predicted_sources))]\n",
    "    print(len(mean_localization_errors), len(true_sources), len(predicted_sources))\n",
    "    print('auc calculation....')\n",
    "    # aucs_combined = [eval_auc(true_source, predicted_source, pos, epsilon=0.25, n_redraw=5) for true_source, predicted_source in tqdm(zip(true_sources, predicted_sources))]\n",
    "    aucs_combined = Parallel(n_jobs=-1, backend='loky') \\\n",
    "        (delayed(eval_auc)(true_source, predicted_source, pos, epsilon=0.25, n_redraw=5)\n",
    "        for true_source, predicted_source in tqdm(zip(true_sources, predicted_sources)))\n",
    "    print('nmse calculation....')\n",
    "    nmses = [eval_nmse(true_source, predicted_source) for true_source, predicted_source in tqdm(zip(true_sources, predicted_sources))]\n",
    "    print('mse calculation....')\n",
    "    mses = [eval_mse(true_source, predicted_source) for true_source, predicted_source in tqdm(zip(true_sources, predicted_sources))]\n",
    "\n",
    "    aucs_far = [auc[1] for auc in np.array(aucs_combined)]\n",
    "    aucs_close = [auc[0] for auc in np.array(aucs_combined)]\n",
    "    aucs_combined = [np.nanmean([auc[0], auc[1]]) for auc in np.array(aucs_combined)]\n",
    "\n",
    "    metric = pd.DataFrame(dict(\n",
    "        mean_localization_errors=mean_localization_errors,\n",
    "        aucs_combined=aucs_combined,\n",
    "        aucs_far=aucs_far,\n",
    "        aucs_close=aucs_close,\n",
    "        nmses=nmses,\n",
    "        mses=mses\n",
    "        )\n",
    "    )\n",
    "    metric.name = model_name\n",
    "    metrics[model_name] = metric\n",
    "    \n",
    "\n",
    "with open(f'results\\\\metrics_{len(true_sources)}_1-200points_standard.pkl', 'wb') as f:\n",
    "    pkl.dump([metrics, sim_test.simulation_info], f)"
   ]
  },
  {
   "cell_type": "markdown",
   "metadata": {},
   "source": [
    "# Load Metrics"
   ]
  },
  {
   "cell_type": "code",
   "execution_count": null,
   "metadata": {},
   "outputs": [],
   "source": [
    "with open(f'results\\\\metrics_101947_1-200points_standard.pkl', 'rb') as f:\n",
    "    [metrics, simulation_info] = pkl.load(f)"
   ]
  },
  {
   "cell_type": "markdown",
   "metadata": {},
   "source": [
    "# Prepare Metrics"
   ]
  },
  {
   "cell_type": "code",
   "execution_count": null,
   "metadata": {},
   "outputs": [],
   "source": [
    "durs_in_samples = [round(dur*100) for dur in sim_test.simulation_info.duration_of_trials.values]\n",
    "\n",
    "idx = 0\n",
    "indices = []\n",
    "for dur in durs_in_samples:\n",
    "    idc = [idx, dur+idx]\n",
    "    indices.append(idc)\n",
    "    idx += dur\n",
    "metrics_short = dict()\n",
    "\n",
    "\n",
    "for method in metrics.keys():\n",
    "    metrics_short[method] = pd.DataFrame(columns=metrics[method].columns)\n",
    "    for id, idc in enumerate(indices):\n",
    "        sample_summary = metrics[method].iloc[idc[0]:idc[1]].apply(np.nanmean, axis=0)\n",
    "        sample_summary.sample_id = id\n",
    "        metrics_short[method] = metrics_short[method].append(sample_summary, ignore_index=True)\n",
    "    metrics_short[method].method = method\n",
    "    # metrics_short[method].iloc[:, 0:6].values = np.real(metrics_short[method].iloc[:, 0:6])\n",
    "\n",
    "dfs = [df[1] for df in list(metrics_short.items())]\n",
    "\n",
    "for i, (key, df) in enumerate(metrics_short.items()):\n",
    "    dfs[i]['method'] = [key]*df.shape[0]\n",
    "    dfs[i]['sample_id'] = np.arange(df.shape[0])\n",
    "df_aio = pd.concat(dfs)\n",
    "df_aio.head()"
   ]
  },
  {
   "cell_type": "markdown",
   "metadata": {},
   "source": [
    "# Plot Evaluation Metrics"
   ]
  },
  {
   "cell_type": "markdown",
   "metadata": {},
   "source": [
    "## Boxplot Overview \n",
    "### All Sources"
   ]
  },
  {
   "cell_type": "code",
   "execution_count": null,
   "metadata": {},
   "outputs": [],
   "source": [
    "import seaborn as sns; sns.set(style='whitegrid', font_scale=1.6, font='helvetica')\n",
    "%matplotlib qt\n",
    "\n",
    "cols = ['mean_localization_errors', 'aucs_combined', 'nmses']  # df_aio.iloc[:, 0:6].columns\n",
    "metric_names = [\"Mean Localization Error [mm]\", \"Area Under the Curve\", \"Normalized Mean Squared Error\"]\n",
    "for y, metric_name in zip(cols, metric_names):\n",
    "    plt.figure(figsize=(13, 7))\n",
    "    sns.boxplot(data=df_aio, x='method', y=y)\n",
    "    plt.title(metric_name)\n",
    "    plt.xlabel(\"Inverse Solution\")\n",
    "    plt.ylabel(metric_name)\n",
    "    plt.ylim(0, None)\n",
    "# util.multipage(r'C:\\Users\\lukas\\Sync\\lstm_inverse_problem\\figures\\results\\boxplot_overview_allsims.pdf', png=True)\n",
    "print(df_aio.describe())"
   ]
  },
  {
   "cell_type": "markdown",
   "metadata": {},
   "source": [
    "### Single Sources"
   ]
  },
  {
   "cell_type": "code",
   "execution_count": null,
   "metadata": {},
   "outputs": [],
   "source": [
    "import seaborn as sns; sns.set(style='whitegrid', font_scale=1.6, font='helvetica')\n",
    "%matplotlib qt\n",
    "\n",
    "idc_single_source = np.argwhere(simulation_info.number_of_sources.values==1)[:, 0]\n",
    "df_single = df_aio[df_aio.sample_id.isin(idc_single_source)]\n",
    "\n",
    "cols = ['mean_localization_errors', 'aucs_combined', 'nmses']  # df_single.iloc[:, 0:6].columns\n",
    "metric_names = [\"Mean Localization Error [mm]\", \"Area Under the Curve\", \"Normalized Mean Squared Error\"]\n",
    "for y, metric_name in zip(cols, metric_names):\n",
    "    plt.figure(figsize=(13, 7))\n",
    "    sns.boxplot(data=df_single, x='method', y=y)\n",
    "    # sns.swarmplot(data=df_single, x='method', y=y)\n",
    "    plt.title(metric_name)\n",
    "    plt.xlabel(\"Inverse Solution\")\n",
    "    plt.ylabel(metric_name)\n",
    "    plt.ylim(0, None)\n",
    "# util.multipage(r'C:\\Users\\lukas\\Sync\\lstm_inverse_problem\\figures\\results\\boxplot_overview_singlesource.pdf', png=True)"
   ]
  },
  {
   "cell_type": "markdown",
   "metadata": {},
   "source": [
    "# Tables"
   ]
  },
  {
   "cell_type": "markdown",
   "metadata": {},
   "source": [
    "## All Source"
   ]
  },
  {
   "cell_type": "code",
   "execution_count": null,
   "metadata": {},
   "outputs": [],
   "source": [
    "df_of_interest = df_aio\n",
    "\n",
    "methods = set(df_of_interest.method.values)\n",
    "columns = ['method', 'mean_localization_errors', 'aucs_combined', 'nmses']  # df_aio.iloc[:, 0:6].columns\n",
    "column_names = [\"Inverse Solution\", \"MLE [mm] (SD)\", \"AUC [%] (SD)\", \"nMSE (SD)\"]\n",
    "decimals = [None, 2, 2, 4]\n",
    "\n",
    "table = pd.DataFrame(columns=column_names)\n",
    "for i, method in enumerate(methods):\n",
    "    row_dict = {column_names[0]:method}\n",
    "    for j, (column, column_name, decimal) in enumerate(zip(columns[1:], column_names[1:], decimals[1:])):\n",
    "        values = df_of_interest[df_of_interest.method==method][column].values\n",
    "        row_dict[column_name] = str(round(np.nanmedian(values), decimal)) + ' (' + str(round(np.nanstd(values), decimal)) + ')'\n",
    "    table = table.append(row_dict, ignore_index=True)\n",
    "table = table.sort_values(\"AUC [%] (SD)\", ascending=False)\n",
    "table"
   ]
  },
  {
   "cell_type": "markdown",
   "metadata": {},
   "source": [
    "## Single Source"
   ]
  },
  {
   "cell_type": "code",
   "execution_count": null,
   "metadata": {},
   "outputs": [],
   "source": [
    "df_single = df_aio[df_aio.sample_id.isin(idc_single_source)]\n",
    "\n",
    "df_of_interest = df_single\n",
    "\n",
    "methods = set(df_of_interest.method.values)\n",
    "columns = ['method', 'mean_localization_errors', 'aucs_combined', 'nmses']  # df_aio.iloc[:, 0:6].columns\n",
    "column_names = [\"Inverse Solution\", \"MLE [mm] (SD)\", \"AUC [%] (SD)\", \"nMSE (SD)\"]\n",
    "decimals = [None, 2, 2, 4]\n",
    "\n",
    "table = pd.DataFrame(columns=column_names)\n",
    "for i, method in enumerate(methods):\n",
    "    row_dict = {column_names[0]:method}\n",
    "    for j, (column, column_name, decimal) in enumerate(zip(columns[1:], column_names[1:], decimals[1:])):\n",
    "        values = df_of_interest[df_of_interest.method==method][column].values\n",
    "        row_dict[column_name] = str(round(np.nanmedian(values), decimal)) + ' (' + str(round(np.nanstd(values), decimal)) + ')'\n",
    "    table = table.append(row_dict, ignore_index=True)\n",
    "table"
   ]
  },
  {
   "cell_type": "markdown",
   "metadata": {},
   "source": [
    "# Quadratic Scatter"
   ]
  },
  {
   "cell_type": "code",
   "execution_count": null,
   "metadata": {},
   "outputs": [],
   "source": [
    "import seaborn as sns; sns.set(style='whitegrid', font_scale=1.2, font='helvetica')\n",
    "%matplotlib qt\n",
    "methods_of_interest = ['LSTM Standard', 'Dense Standard']\n",
    "# df_select = df_aio[df_aio['method'].str.contains('|'.join(methods_of_interest))]\n",
    "\n",
    "cols = df_aio.iloc[:, 0:6].columns\n",
    "for method_name in cols:\n",
    "\n",
    "    vals_A = df_aio[df_aio['method'].str.contains(methods_of_interest[0])][method_name].values\n",
    "    vals_B = df_aio[df_aio['method'].str.contains(methods_of_interest[1])][method_name].values\n",
    "    d = {methods_of_interest[0]: vals_A, methods_of_interest[1]: vals_B,} \n",
    "    df_tmp = pd.DataFrame(d)\n",
    "    plt.figure(figsize=(10, 10))\n",
    "    ax = sns.scatterplot(data=df_tmp, x=methods_of_interest[0], y=methods_of_interest[1])\n",
    "\n",
    "\n",
    "    xlim, ylim = (plt.xlim(), plt.ylim())\n",
    "    plt.plot(xlim, ylim, '--k')\n",
    "    xlim = (xlim[0]*0.95, xlim[1]*1.05)\n",
    "    ylim = (ylim[0]*0.95, ylim[1]*1.05)\n",
    "    plt.ylim(ylim)\n",
    "    plt.xlim(xlim)\n",
    "    \n",
    "    # Title\n",
    "    prop_higher = np.sum(vals_B > vals_A) / len(vals_A)\n",
    "    cohens_d = (np.nanmean(vals_A) - np.nanmean(vals_B)) / np.mean([np.nanstd(vals_A), np.nanstd(vals_B)])\n",
    "    median_diff = np.abs(np.nanmedian(vals_A-vals_B))\n",
    "    method_name_title = method_name.replace('_', ' ').title()\n",
    "    title = f'{method_name_title} ({methods_of_interest[1]} higher in {100*prop_higher:.1f} %)\\nmedian_difference: {median_diff}\\ncohens d: {abs(cohens_d):.2f}'\n",
    "    plt.title(title)\n",
    "\n",
    "    plt.gca().set_aspect('equal', adjustable='box')\n",
    "    del d, df_tmp"
   ]
  },
  {
   "cell_type": "markdown",
   "metadata": {},
   "source": [
<<<<<<< HEAD
    "## Dependence on anything"
   ]
  },
  {
   "cell_type": "code",
   "execution_count": null,
   "metadata": {},
   "outputs": [],
   "source": [
    "from scipy.stats import pearsonr\n",
    "variable = df.duration_of_trials.values\n",
    "values = df.Dense_Standard_aucs_combined\n",
    "plt.figure()\n",
    "plt.scatter(variable, values, s=0.1)\n",
    "plt.xlabel(\"Duration of Trials\")\n",
    "plt.ylabel(\"LSTM AUC Combined\")\n",
    "r, p = pearsonr(variable, values)\n",
    "title = f\"r={np.real(r):.2f}, p={p:.4f}\"\n",
    "plt.title(title)\n"
=======
    "# Dependence on anything"
>>>>>>> 2b281b05
   ]
  },
  {
   "cell_type": "code",
   "execution_count": null,
   "metadata": {},
   "outputs": [],
<<<<<<< HEAD
   "source": []
  },
  {
   "cell_type": "code",
   "execution_count": null,
   "metadata": {},
   "outputs": [],
=======
>>>>>>> 2b281b05
   "source": [
    "import pandas as pd\n",
    "%matplotlib qt\n",
    "sns.set(font_scale=1.2, font='helvetica')\n",
    "# pd.DataFrame( metrics , index=model_names)\n",
    "target_column = 'target_snr'\n",
    "binning = True\n",
    "n_bins = 6\n",
    "\n",
    "\n",
    "df = sim_test.simulation_info\n",
    "if binning:\n",
    "    minimum = np.min([np.min(arr) for arr in df[target_column].values])\n",
    "    maximum = np.max([np.max(arr) for arr in df[target_column].values])\n",
    "    \n",
    "    bins = np.linspace(minimum, maximum*1.01, num=n_bins)\n",
    "    bin_labels = [str(round(bins[i], 1)) + ' - ' + str(round(bins[i+1], 1)) for i in range(len(bins)-1)]\n",
    "    new_target_column = 'bins ' + target_column\n",
    "    df[new_target_column] = np.digitize(df[target_column].values, bins=bins)\n",
    "    target_column = new_target_column\n",
    "    \n",
    "else:\n",
    "    bins = list(set(df[target_column].values))\n",
    "    bins[-1] *= 1.01\n",
    "    bin_labels = [str(bins[i]) for i in range(len(bins))]\n",
    "\n",
    "\n",
    "for i, model_name in enumerate(list(set(df_aio.method.values))):\n",
    "    cols = df_aio[df_aio.method==model_name].iloc[:, 0:6].columns\n",
    "    values = df_aio[df_aio.method==model_name].iloc[:, 0:6].values\n",
    "\n",
    "    for metric_name, metric in zip(cols, values.T):\n",
    "        col_name = model_name.replace(' ', '_') + '_' + metric_name.replace(' ', '_')\n",
    "        df[col_name] = metric\n",
    "\n",
    "dep_var_regex = target_column\n",
    "dep_var_label = target_column.replace('_', ' ').title()\n",
    "metric_names_nice = [col.replace('_', ' ').title() for col in df_aio.iloc[:, :6].columns]\n",
    "for metric_name, metric_name_nice in zip(df_aio.iloc[:, :6].columns,  metric_names_nice):\n",
    "    df_temp = pd.concat((df.filter(regex=dep_var_regex), df.filter(regex='_'+metric_name)), axis=1).melt(dep_var_regex, var_name='cols', value_name='vals')\n",
    "    g = sns.catplot(x=dep_var_regex, y='vals', hue='cols', capsize=.2, kind='point', data=df_temp)\n",
    "    g.set(xticklabels=bin_labels, ylabel=metric_name_nice, xlabel=dep_var_label)\n",
    "    g._legend.remove()\n",
    "    plt.legend(bbox_to_anchor=(1.05, 1), loc=2, borderaxespad=0.)\n",
    "    plt.tight_layout()"
   ]
  },
  {
<<<<<<< HEAD
   "cell_type": "code",
   "execution_count": null,
   "metadata": {},
   "outputs": [],
=======
   "cell_type": "markdown",
   "metadata": {},
>>>>>>> 2b281b05
   "source": [
    "# Dependence on Duration"
   ]
  },
  {
   "cell_type": "code",
<<<<<<< HEAD
   "execution_count": null,
   "metadata": {},
   "outputs": [],
=======
   "execution_count": 10,
   "metadata": {},
   "outputs": [
    {
     "data": {
      "application/vnd.jupyter.widget-view+json": {
       "model_id": "68f1862413b14b249afd5ffde6189e3a",
       "version_major": 2,
       "version_minor": 0
      },
      "text/plain": [
       "0it [00:00, ?it/s]"
      ]
     },
     "metadata": {},
     "output_type": "display_data"
    }
   ],
>>>>>>> 2b281b05
   "source": [
    "from tqdm.notebook import tqdm\n",
    "from scipy.spatial.distance import cdist\n",
    "from esinet import evaluate\n",
    "\n",
    "# n_simulations = 1000\n",
    "# settings = dict(duration_of_trial=2.0,)\n",
    "# sim = Simulation(fwd, info, settings=settings).simulate(n_simulations)\n",
    "\n",
    "# times = sim.source_data[0].times\n",
    "\n",
    "# pos = util.unpack_fwd(fwd)[2]\n",
    "# argsorted_distance_matrix = np.argsort(cdist(pos, pos), axis=-1)\n",
    "\n",
    "mles = dict()\n",
    "nmses = dict()\n",
    "mses = dict()\n",
    "aucs_combined = dict()\n",
    "aucs_close = dict()\n",
    "aucs_far = dict()\n",
    "\n",
    "points = dict()\n",
    "for i, time in tqdm(enumerate(times[:-1][::5])):\n",
    "    for model, model_name in zip(models[:1], model_names[:1]):\n",
    "        if not model_name in mles.keys():\n",
    "            mles[model_name] = []    \n",
    "            nmses[model_name] = []\n",
    "            mses[model_name] = []    \n",
    "            aucs_combined[model_name] = []\n",
    "            aucs_close[model_name] = []\n",
    "            aucs_far[model_name] = []\n",
    "            points[model_name] = []\n",
    "\n",
    "        mle = []\n",
    "        nmse = []\n",
    "        mse = []\n",
    "        auc = []\n",
    "        new_sim = deepcopy(sim).crop(tmin=time)\n",
    "        y_pred = model.predict(new_sim)\n",
    "        \n",
    "        for idx in range(n_simulations):\n",
    "            y_true = sim.source_data[idx].data[:, -1][:, np.newaxis]\n",
    "            y_est = y_pred[idx].data[:, -1][:, np.newaxis]\n",
    "            mle.append( evaluate.eval_mean_localization_error(y_true, y_est, pos, \n",
    "                argsorted_distance_matrix=argsorted_distance_matrix) )\n",
    "            nmse.append( evaluate.eval_nmse(y_true, y_est) )\n",
    "            mse.append( evaluate.eval_mse(y_true, y_est) )\n",
    "            auc.append( evaluate.eval_auc(y_true, y_est, pos, n_redraw=5, epsilon=0.25) )\n",
    "\n",
    "        auc_combined = [(a[0]+a[1])/2 for a in auc]\n",
    "        auc_close = [a[0] for a in auc]\n",
    "        auc_far = [a[1] for a in auc]\n",
    "            \n",
    "\n",
    "        \n",
    "        mles[model_name].append(np.nanmean(mle))\n",
    "        nmses[model_name].append(np.nanmean(nmse))\n",
    "        mses[model_name].append(np.nanmean(mse))\n",
    "        aucs_combined[model_name].append(np.nanmean(auc_combined))\n",
    "        aucs_close[model_name].append(np.nanmean(auc_close))\n",
    "        aucs_far[model_name].append(np.nanmean(auc_far))\n",
    "        points[model_name].append(new_sim.source_data[idx].shape[1])\n",
    "\n",
    "for model, model_name in zip(models[1:], model_names[1:]):\n",
    "    print(model_name)\n",
    "    if not model_name in mles.keys():\n",
    "        mles[model_name] = []    \n",
    "        nmses[model_name] = []\n",
    "        mses[model_name] = []    \n",
    "        aucs_combined[model_name] = []\n",
    "        aucs_close[model_name] = []\n",
    "        aucs_far[model_name] = []\n",
    "        points[model_name] = []\n",
    "\n",
    "    mle = []\n",
    "    nmse = []\n",
    "    mse = []\n",
    "    auc = []\n",
    "    new_sim = deepcopy(sim).crop(tmin=times[-2])\n",
    "    y_pred = model.predict(new_sim)\n",
    "    for idx in tqdm(range(len(y_pred))):\n",
    "        y_true = sim.source_data[idx].data[:, -1][:, np.newaxis]\n",
    "        y_est = y_pred[idx].data[:, -1][:, np.newaxis]\n",
    "        mle.append( evaluate.eval_mean_localization_error(y_true, y_est, pos, \n",
    "            argsorted_distance_matrix=argsorted_distance_matrix) )\n",
    "        nmse.append( evaluate.eval_nmse(y_true, y_est) )\n",
    "        mse.append( evaluate.eval_mse(y_true, y_est) )\n",
    "        auc.append( evaluate.eval_auc(y_true, y_est, pos, n_redraw=5, epsilon=0.25) )\n",
    "    \n",
    "    auc_combined = [(a[0]+a[1])/2 for a in auc]\n",
    "    auc_close = [a[0] for a in auc]\n",
    "    auc_far = [a[1] for a in auc]\n",
    "        \n",
    "\n",
    "    \n",
    "    mles[model_name].append(np.nanmean(mle))\n",
    "    nmses[model_name].append(np.nanmean(nmse))\n",
    "    mses[model_name].append(np.nanmean(mse))\n",
    "    aucs_combined[model_name].append(np.nanmean(auc_combined))\n",
    "    aucs_close[model_name].append(np.nanmean(auc_close))\n",
    "    aucs_far[model_name].append(np.nanmean(auc_far))\n",
    "    points[model_name].append(new_sim.source_data[idx].shape[1])\n",
    "\n",
    "params = [mles, nmses, mses, aucs_combined, aucs_close, aucs_far]\n",
    "param_names = ['mles', 'nmses', 'mses', 'aucs_combined', 'aucs_close', 'aucs_far']\n",
    "\n",
    "# with open(f'results\\\\metrics_duration.pkl', 'wb') as f:\n",
    "#     pkl.dump([params, param_names], f)"
   ]
  },
  {
   "cell_type": "markdown",
   "metadata": {},
   "source": [
    "## Load Dependence on Duration"
   ]
  },
  {
   "cell_type": "code",
   "execution_count": 55,
   "metadata": {},
   "outputs": [],
   "source": [
    "with open(f'results\\\\metrics_duration.pkl', 'rb') as f:\n",
    "    [params, param_names] = pkl.load(f)"
   ]
  },
  {
   "cell_type": "markdown",
   "metadata": {},
   "source": [
    "## Plot Dependence On Duration"
   ]
  },
  {
   "cell_type": "code",
   "execution_count": 53,
   "metadata": {},
   "outputs": [],
   "source": [
    "%matplotlib qt\n",
    "sns.set(style='white', font_scale=1.6, font='helvetica')\n",
    "params = [mles, nmses, aucs_combined]\n",
    "param_names = ['mles', 'nmses', 'aucs_combined']\n",
    "param_names_nice = [\"Mean Localization Error [mm]\", \"Normalized Mean Squared Error\", \"AUC [%]\"]\n",
    "ylims = [[None, None], [None, None], [None, None]]\n",
    "x = points[\"LSTM\"]\n",
    "for param, name, name_nice, ylim in zip(params, param_names, param_names_nice, ylims):\n",
    "    plt.figure(figsize=(12,6))\n",
    "\n",
    "    for model_name in points.keys():\n",
    "        if len(param[model_name])==1:\n",
    "            plt.plot(x, param[model_name]*len(x), label=model_name)\n",
    "        else:\n",
    "            plt.plot(x, param[model_name], label=model_name)\n",
    "\n",
    "\n",
    "    plt.xlabel('Number of available data points')\n",
    "    plt.ylabel(name_nice)\n",
    "    plt.ylim(ylim)\n",
    "    plt.title(name_nice)\n",
    "    plt.legend(loc=2, bbox_to_anchor=(1.05,1), borderaxespad=0)\n",
    "    plt.tight_layout()\n",
    "\n",
    "util.multipage(r'C:\\Users\\lukas\\Sync\\lstm_inverse_problem\\figures\\results\\dependence_duration.pdf', png=True)"
   ]
  },
  {
   "cell_type": "markdown",
   "metadata": {},
   "source": [
    "# Get interpolated Topomap for publication"
   ]
  },
  {
   "cell_type": "code",
   "execution_count": null,
   "metadata": {},
   "outputs": [],
   "source": [
    "from mne.viz.topomap import (_setup_interp, _make_head_outlines, _check_sphere, \n",
    "    _check_extrapolate)\n",
    "from mne.channels.layout import _find_topomap_coords\n",
    "\n",
    "model = models[0]\n",
    "eeg, src = model._handle_data_input((sim,))\n",
    "eeg_prep = np.swapaxes(eeg[0].get_data(), 1,2)\n",
    "elec_pos = _find_topomap_coords(model.info, model.info.ch_names)\n",
    "interpolator = model.make_interpolator(elec_pos, res=model.interp_channel_shape[0])\n",
    "eeg_prep_interp = deepcopy(eeg_prep)\n",
    "for i, sample in tqdm(enumerate(eeg_prep)):\n",
    "    list_of_time_slices = []\n",
    "    for time_slice in sample:\n",
    "        time_slice_interp = interpolator.set_values(time_slice)()[::-1]\n",
    "        list_of_time_slices.append(time_slice_interp)\n",
    "\n",
    "sns.set(style='white')\n",
    "tick_font_size = 50\n",
    "plt.figure()\n",
    "plt.imshow(np.mean(list_of_time_slices, axis=0)*8e6, cmap='RdBu_r')\n",
    "plt.tick_params(left = False, right = False , labelleft = False ,\n",
    "                labelbottom = False, bottom = False)\n",
    "cbar = plt.colorbar()\n",
    "cbar.ax.tick_params(labelsize=tick_font_size)"
   ]
  },
  {
   "cell_type": "markdown",
   "metadata": {},
   "source": [
    "## Speed test"
   ]
  },
  {
   "cell_type": "code",
   "execution_count": null,
   "metadata": {},
   "outputs": [],
   "source": [
    "import time\n",
    "\n",
    "def new_sim_params(sr=100, packages_per_second=20):\n",
    "    package_size = int( round( sr / packages_per_second  ) )\n",
    "    package_interval = package_size/sr\n",
    "\n",
    "    n_chan = len(sim_test.eeg_data.ch_names)\n",
    "    data_package = np.random.randn(n_chan, package_size)\n",
    "\n",
    "    sim_data_package = Simulation(fwd, info, settings=dict(duration_of_trial=0.01*package_size)).simulate(1)\n",
    "    print(f'performing predictions {packages_per_second} times per second')\n",
    "\n",
    "    return sim_data_package, package_interval\n",
    "\n",
    "packages_per_second = 50\n",
    "sim_data_package, package_interval = new_sim_params(packages_per_second=packages_per_second)\n",
    "\n",
    "while True:\n",
    "    start = time.time()\n",
    "    # stc = net_dense.predict(sim_data_package)\n",
    "    stc = models[0].predict(sim_data_package)\n",
    "\n",
    "    stop = time.time()\n",
    "    diff = stop-start\n",
    "    if stop-start > package_interval:\n",
    "        print(f\"took longer than expected: {diff} (instead of {package_interval})\")\n",
    "        print(f'decreasing package interval by one')\n",
    "        packages_per_second -= 1\n",
    "        sim_data_package, package_interval = new_sim_params(packages_per_second=packages_per_second)\n",
    "        print(f'packages_per_second={packages_per_second}\\n')\n",
    "        continue\n",
    "    time.sleep(package_interval-diff)\n",
    "\n"
   ]
  }
 ],
 "metadata": {
  "interpreter": {
   "hash": "8292a7c1b71beb25883e5d3de4479593a27229e31834907607dc8a0d6e7b1899"
  },
  "kernelspec": {
   "display_name": "Python 3.8.10 64-bit ('esienv': virtualenv)",
   "name": "python3"
  },
  "language_info": {
   "codemirror_mode": {
    "name": "ipython",
    "version": 3
   },
   "file_extension": ".py",
   "mimetype": "text/x-python",
   "name": "python",
   "nbconvert_exporter": "python",
   "pygments_lexer": "ipython3",
   "version": "3.8.10"
  },
  "orig_nbformat": 4
 },
 "nbformat": 4,
 "nbformat_minor": 2
}<|MERGE_RESOLUTION|>--- conflicted
+++ resolved
@@ -2,11 +2,7 @@
  "cells": [
   {
    "cell_type": "code",
-<<<<<<< HEAD
-   "execution_count": null,
-=======
    "execution_count": 1,
->>>>>>> 2b281b05
    "metadata": {},
    "outputs": [],
    "source": [
@@ -39,11 +35,6 @@
   },
   {
    "cell_type": "code",
-<<<<<<< HEAD
-   "execution_count": null,
-   "metadata": {},
-   "outputs": [],
-=======
    "execution_count": 3,
    "metadata": {},
    "outputs": [
@@ -84,7 +75,6 @@
      ]
     }
    ],
->>>>>>> 2b281b05
    "source": [
     "info = forward.get_info()\n",
     "info['sfreq'] = 100\n",
@@ -101,11 +91,7 @@
   },
   {
    "cell_type": "code",
-<<<<<<< HEAD
-   "execution_count": null,
-=======
    "execution_count": 4,
->>>>>>> 2b281b05
    "metadata": {},
    "outputs": [],
    "source": [
@@ -114,46 +100,7 @@
     "convdip_standard = util.load_net('models/ConvDip Medium_1-1000points_standard-cosine_0')\n",
     "\n",
     "models = [lstm_standard, dense_standard, convdip_standard]\n",
-<<<<<<< HEAD
-    "model_names = ['LSTM Standard', 'Dense Standard', 'ConvDip Standard']\n",
-    "\n",
-    "# models = [lstm_noise, dense_noise, convdip_noise]\n",
-    "# model_names = ['LSTM Noise', 'Dense Noise', 'ConvDip Noise']\n"
-   ]
-  },
-  {
-   "cell_type": "markdown",
-   "metadata": {},
-   "source": [
-    "# Test ability to process long sequences"
-   ]
-  },
-  {
-   "cell_type": "code",
-   "execution_count": null,
-   "metadata": {},
-   "outputs": [],
-   "source": [
-    "%load_ext autoreload\n",
-    "%autoreload 2\n",
-    "\n",
-    "settings_eval = dict(duration_of_trial=100, method='standard', number_of_sources=10)\n",
-    "sim_test = Simulation(fwd, info, settings=settings_eval).simulate(2)\n",
-    "idx = 0\n",
-    "durs = [100, 50, 10, 1, 0.1, 0.02]\n",
-    "# durs = [np.random.uniform(0.01, 100) for _ in range(5)]\n",
-    "for net, name in zip(models, model_names):\n",
-    "    for dur in durs:\n",
-    "        sim_test.crop(tmax=dur)\n",
-    "        prediction = net.predict(sim_test)\n",
-    "        error = util.batch_nmse(sim_test.source_data[idx].data, prediction[idx].data)\n",
-    "        r = util.batch_corr(sim_test.source_data[idx].data, prediction[idx].data)\n",
-    "        title = f'{dur}: error: {error:.4}, r: {r:.2f}\\n'\n",
-    "        print(f\"{name}:\")\n",
-    "        print(title)\n"
-=======
     "model_names = ['LSTM', 'Fully-Connected', 'ConvDip']"
->>>>>>> 2b281b05
    ]
   },
   {
@@ -614,46 +561,14 @@
    "cell_type": "markdown",
    "metadata": {},
    "source": [
-<<<<<<< HEAD
-    "## Dependence on anything"
-   ]
-  },
-  {
-   "cell_type": "code",
-   "execution_count": null,
-   "metadata": {},
-   "outputs": [],
-   "source": [
-    "from scipy.stats import pearsonr\n",
-    "variable = df.duration_of_trials.values\n",
-    "values = df.Dense_Standard_aucs_combined\n",
-    "plt.figure()\n",
-    "plt.scatter(variable, values, s=0.1)\n",
-    "plt.xlabel(\"Duration of Trials\")\n",
-    "plt.ylabel(\"LSTM AUC Combined\")\n",
-    "r, p = pearsonr(variable, values)\n",
-    "title = f\"r={np.real(r):.2f}, p={p:.4f}\"\n",
-    "plt.title(title)\n"
-=======
     "# Dependence on anything"
->>>>>>> 2b281b05
-   ]
-  },
-  {
-   "cell_type": "code",
-   "execution_count": null,
-   "metadata": {},
-   "outputs": [],
-<<<<<<< HEAD
-   "source": []
-  },
-  {
-   "cell_type": "code",
-   "execution_count": null,
-   "metadata": {},
-   "outputs": [],
-=======
->>>>>>> 2b281b05
+   ]
+  },
+  {
+   "cell_type": "code",
+   "execution_count": null,
+   "metadata": {},
+   "outputs": [],
    "source": [
     "import pandas as pd\n",
     "%matplotlib qt\n",
@@ -702,26 +617,14 @@
    ]
   },
   {
-<<<<<<< HEAD
-   "cell_type": "code",
-   "execution_count": null,
-   "metadata": {},
-   "outputs": [],
-=======
-   "cell_type": "markdown",
-   "metadata": {},
->>>>>>> 2b281b05
+   "cell_type": "markdown",
+   "metadata": {},
    "source": [
     "# Dependence on Duration"
    ]
   },
   {
    "cell_type": "code",
-<<<<<<< HEAD
-   "execution_count": null,
-   "metadata": {},
-   "outputs": [],
-=======
    "execution_count": 10,
    "metadata": {},
    "outputs": [
@@ -740,7 +643,6 @@
      "output_type": "display_data"
     }
    ],
->>>>>>> 2b281b05
    "source": [
     "from tqdm.notebook import tqdm\n",
     "from scipy.spatial.distance import cdist\n",
