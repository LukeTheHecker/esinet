--- conflicted
+++ resolved
@@ -27,13 +27,9 @@
     "from esinet.net import Net\n",
     "import os\n",
     "\n",
-<<<<<<< HEAD
-    "plot_params = dict(surface='white', hemi='both', verbose=0)"
-=======
     "plot_params = dict(surface='white', hemi='both', verbose=0)\n",
     "subjects_dir = os.path.join(mne.datasets.sample.data_path(), 'subjects')\n",
     "mne.set_config('SUBJECTS_DIR', subjects_dir)"
->>>>>>> de0fa0ef
    ]
   },
   {
@@ -51,11 +47,7 @@
    "outputs": [],
    "source": [
     "data_path = mne.datasets.sample.data_path()\n",
-<<<<<<< HEAD
-    "raw_fname = os.path.join(data_path, 'MEG', 'sample',  \n",
-=======
     "raw_fname = os.path.join(data_path, 'MEG', 'sample',\n",
->>>>>>> de0fa0ef
     "                    'sample_audvis_filt-0-40_raw.fif')\n",
     "\n",
     "raw = mne.io.read_raw_fif(raw_fname, verbose=0)  # already has an average reference\n",
@@ -64,21 +56,6 @@
     "event_id = dict(aud_l=1)  # event trigger and conditions\n",
     "tmin = -0.2  # start of each epoch (200ms before the trigger)\n",
     "tmax = 0.5  # end of each epoch (500ms after the trigger)\n",
-<<<<<<< HEAD
-    "# raw.info['bads'] = ['MEG 2443', 'EEG 053']  # no bad channels with EEG\n",
-    "baseline = (None, 0)  # means from the first instant to t = 0\n",
-    "reject = dict(grad=4000e-13, eog=150e-6)  # , mag=4e-12\n",
-    "\n",
-    "epochs = mne.Epochs(raw, events, event_id, tmin, tmax, proj=True,\n",
-    "                    picks=('grad', 'eog'), baseline=baseline, reject=reject,  # grad instead of meg\n",
-    "                    verbose=0)\n",
-    "\n",
-    "fname_fwd = data_path + '/MEG/sample/sample_audvis-meg-oct-6-fwd.fif' \n",
-    "fwd = mne.read_forward_solution(fname_fwd, verbose=0)\n",
-    "\n",
-    "\n",
-    "epochs_stripped = epochs.copy().load_data().pick_types(meg=True) # instead of meg=True\n",
-=======
     "raw.info['bads'] = ['MEG 2443', 'EEG 053']\n",
     "baseline = (None, 0)  # means from the first instant to t = 0\n",
     "reject = dict(grad=4000e-13, mag=4e-12, eog=150e-6)\n",
@@ -92,7 +69,6 @@
     "\n",
     "\n",
     "epochs_stripped = epochs.copy().load_data().pick_types(meg='mag')\n",
->>>>>>> de0fa0ef
     "fwd = fwd.pick_channels(epochs_stripped.ch_names)\n",
     "fwd = mne.convert_forward_solution(fwd, surf_ori=True, force_fixed=True,\n",
     "                                                    use_cps=True, verbose=0)"
@@ -111,11 +87,7 @@
    "metadata": {},
    "outputs": [],
    "source": [
-<<<<<<< HEAD
-    "epochs.average().plot(verbose=0)"
-=======
     "epochs_stripped.average().plot(verbose=0)"
->>>>>>> de0fa0ef
    ]
   },
   {
@@ -124,14 +96,10 @@
    "source": [
     "# Calculate the sources\n",
     "You can use the simple wrapper function \"calculate_source\" to quickly perform \n",
-<<<<<<< HEAD
-    "all steps in one go!"
-=======
     "all steps in one go! For best results, increase the number of training samples and epochs:  \n",
     "  \n",
     "n_samples = 10000  \n",
     "n_epochs = 100"
->>>>>>> de0fa0ef
    ]
   },
   {
@@ -141,11 +109,7 @@
    "outputs": [],
    "source": [
     "from esinet.util import calculate_source\n",
-<<<<<<< HEAD
-    "source_estimate = calculate_source(epochs.average(), fwd)"
-=======
     "source_estimate = calculate_source(epochs_stripped.average(), fwd, batch_size=8, n_samples=1000, n_epochs=10)"
->>>>>>> de0fa0ef
    ]
   },
   {
@@ -161,11 +125,7 @@
    "metadata": {},
    "outputs": [],
    "source": [
-<<<<<<< HEAD
-    "source_estimate.plot(**plot_params)"
-=======
     "source_estimate[0].plot(**plot_params)"
->>>>>>> de0fa0ef
    ]
   }
  ],
