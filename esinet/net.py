import mne
from mne.viz.topomap import (_setup_interp, _make_head_outlines, _check_sphere, 
    _check_extrapolate)
from mne.channels.layout import _find_topomap_coords
import os
import tensorflow as tf
from tensorflow import keras
from tensorflow.keras import layers
from tensorflow.keras.layers import (LSTM, GRU, Dense, Flatten, Bidirectional, 
    TimeDistributed, InputLayer, Activation, Reshape, concatenate, Concatenate, 
    Dropout, Conv2D)
from tensorflow.keras import backend as K
from tensorflow.keras.layers import Lambda
from tensorflow.keras.preprocessing.sequence import pad_sequences
from scipy.optimize import minimize_scalar
# import pickle as pkl
import dill as pkl
import datetime
# from sklearn import linear_model
import numpy as np
from scipy.stats import pearsonr
from copy import deepcopy
from time import time
from tqdm import tqdm

from . import util
from . import evaluate
from . import losses
from .custom_layers import BahdanauAttention, Attention

# Fix from: https://github.com/tensorflow/tensorflow/issues/35100
# devices = tf.config.experimental.list_physical_devices('GPU')
# if len(devices) > 0:
#     print(devices)
#     tf.config.experimental.set_memory_growth(devices, True)

class Net:
    ''' The neural network class that creates and trains the model. 
    
    Attributes
    ----------
    fwd : mne.Forward
        the mne.Forward forward model class.
    n_layers : int
        Number of hidden layers in the neural network.
    n_neurons : int
        Number of neurons per hidden layer.
    activation_function : str
        The activation function used for each fully connected layer.
    n_jobs : int
        Number of jobs/ cores to use during parallel processing
    model : str
        Determines the neural network architecture.
            'auto' : automated selection for fully connected if training data 
                contains single time instances (non-temporal data)
            'single' : The single time instance model that does not learn 
                temporal relations.
            'temporal' : The LSTM model which estimates multiples inverse 
                solutions in one go.
    Methods
    -------
    fit : trains the neural network with the EEG and source data
    train : trains the neural network with the EEG and source data
    predict : perform prediciton on EEG data
    evaluate : evaluate the performance of the model
    '''
    
    def __init__(self, fwd, n_dense_layers=1, n_lstm_layers=2, 
        n_dense_units=100, n_lstm_units=75, activation_function='relu', 
        n_filters=8, kernel_size=(3,3), n_jobs=-1, model_type='auto', 
        scale_individually=True, rescale_sources='brent', 
        verbose=True):

        self._embed_fwd(fwd)
        
        self.n_dense_layers = n_dense_layers
        self.n_lstm_layers = n_lstm_layers
        self.n_dense_units = n_dense_units
        self.n_lstm_units = n_lstm_units
        self.activation_function = activation_function
        self.n_filters = n_filters
        self.kernel_size = kernel_size
        # self.default_loss = tf.keras.losses.Huber(delta=delta)
        self.default_loss = 'mean_squared_error'  # losses.weighted_huber_loss
        # self.parallel = parallel
        self.n_jobs = n_jobs
        self.model_type = model_type
        self.compiled = False
<<<<<<< HEAD
=======
        self.scale_individually = scale_individually
        self.rescale_sources = rescale_sources
>>>>>>> de0fa0ef
        self.verbose = verbose

    def _embed_fwd(self, fwd):
        ''' Saves crucial attributes from the Forward model.
        
        Parameters
        ----------
        fwd : mne.Forward
            The forward model object.
        '''
        _, leadfield, _, _ = util.unpack_fwd(fwd)
        self.fwd = deepcopy(fwd)
        self.leadfield = leadfield
        self.n_channels = leadfield.shape[0]
        self.n_dipoles = leadfield.shape[1]
        self.interp_channel_shape = (9,9)
    
    @staticmethod
    def _handle_data_input(arguments):
        ''' Handles data input to the functions fit() and predict().
        
        Parameters
        ----------
        arguments : tuple
            The input arguments to fit and predict which contain data.
        
        Return
        ------
        eeg : mne.Epochs
            The M/EEG data.
        sources : mne.SourceEstimates/list
            The source data.

        '''
        if len(arguments) == 1:
            if isinstance(arguments[0], (mne.Epochs, mne.Evoked, mne.io.Raw, mne.EpochsArray, mne.EvokedArray, mne.epochs.EpochsFIF)):
                eeg = arguments[0]
                sources = None
            else:
                simulation = arguments[0]
                eeg = simulation.eeg_data
                sources = simulation.source_data
                # msg = f'First input should be of type simulation or Epochs, but {arguments[1]} is {type(arguments[1])}'
                # raise AttributeError(msg)

        elif len(arguments) == 2:
            eeg = arguments[0]
            sources = arguments[1]
        else:
            msg = f'Input is {type()} must be either the EEG data and Source data or the Simulation object.'
            raise AttributeError(msg)

        return eeg, sources

    def fit(self, *args, optimizer=None, learning_rate=0.001, 
        validation_split=0.1, epochs=50, metrics=None, device=None, 
        false_positive_penalty=2, delta=1., batch_size=8, loss=None, 
        sample_weight=None, return_history=False, dropout=0.2, patience=7, 
        tensorboard=False, validation_freq=1, revert_order=True):
        ''' Train the neural network using training data (eeg) and labels (sources).
        
        Parameters
        ----------
        *args : 
            Can be either two objects: 
                eeg : mne.Epochs/ numpy.ndarray
                    The simulated EEG data
                sources : mne.SourceEstimates/ list of mne.SourceEstimates
                    The simulated EEG data
                or only one:
                simulation : esinet.simulation.Simulation
                    The Simulation object

            - two objects: EEG object (e.g. mne.Epochs) and Source object (e.g. mne.SourceEstimate)
        
        optimizer : tf.keras.optimizers
            The optimizer that for backpropagation.
        learning_rate : float
            The learning rate for training the neural network
        validation_split : float
            Proportion of data to keep as validation set.
        delta : int/float
            The delta parameter of the huber loss function
        epochs : int
            Number of epochs to train. In one epoch all training samples 
            are used once for training.
        metrics : list/str
            The metrics to be used for performance monitoring during training.
        device : str
            The device to use, e.g. a graphics card.
        false_positive_penalty : float
            Defines weighting of false-positive predictions. Increase for conservative 
            inverse solutions, decrease for liberal prediction.
        batch_size : int
            The number of samples to simultaneously calculate the error 
            during backpropagation.
        loss : tf.keras.losses
            The loss function.
        sample_weight : numpy.ndarray
            Optional numpy array of sample weights.

        Return
        ------
        self : esinet.Net
            Method returns the object itself.

        '''
        self.loss = loss
        self.dropout = dropout
    
        print("preprocess data")
        x_scaled, y_scaled = self.prep_data(args)
        
        # Early stopping
        es = tf.keras.callbacks.EarlyStopping(monitor='val_loss', \
            mode='min', verbose=self.verbose, patience=patience, restore_best_weights=True)
        if tensorboard:
            log_dir = "logs/fit/" + self.model.name + '_' + datetime.datetime.now().strftime("%m%d-%H%M")
            tensorboard_callback = tf.keras.callbacks.TensorBoard(
                log_dir=log_dir, histogram_freq=1)
            callbacks = [es, tensorboard_callback]
        else:
            callbacks = []#[es]
        if optimizer is None:
            optimizer = tf.keras.optimizers.Adam(learning_rate=learning_rate)
            # optimizer = tf.keras.optimizers.Adam(clipvalue=0.5)  # clipnorm=1.)
            # optimizer = tf.keras.optimizers.RMSprop(learning_rate=learning_rate,
                # momentum=0.35)
        if self.loss is None:
            # self.loss = self.default_loss(weight=false_positive_penalty, delta=delta)
            # self.loss = 'mean_squared_error'
            self.loss = tf.keras.losses.CosineSimilarity()


        elif type(loss) == list:
            self.loss = self.loss[0](*self.loss[1])
        if metrics is None:
            # metrics = [self.default_loss(weight=false_positive_penalty, delta=delta)]
            metrics = ['mae']
        
        # Compile if it wasnt compiled before
        if not self.compiled:
            self.model.compile(optimizer, self.loss, metrics=metrics)
            self.compiled = True
        # print("shapes before fit: ", x_scaled.shape, y_scaled.shape)
        
        
        if self.model_type.lower() == 'convdip':
            # print("interpolating for convdip...")
            elec_pos = _find_topomap_coords(self.info, self.info.ch_names)
            interpolator = self.make_interpolator(elec_pos, res=self.interp_channel_shape[0])
            x_scaled_interp = deepcopy(x_scaled)
            for i, sample in enumerate(x_scaled):
                list_of_time_slices = []
                for time_slice in sample:
                    time_slice_interp = interpolator.set_values(time_slice)()[::-1]
                    time_slice_interp = time_slice_interp[:, :, np.newaxis]
                    list_of_time_slices.append(time_slice_interp)
                x_scaled_interp[i] = np.stack(list_of_time_slices, axis=0)
                x_scaled_interp[i][np.isnan(x_scaled_interp[i])] = 0
            x_scaled = x_scaled_interp
            del x_scaled_interp
            print("\t...done")
            
        print("fit model")
        n_samples = len(x_scaled)
        stop_idx = int(round(n_samples * (1-validation_split)))
        gen = self.generate_batches(x_scaled[:stop_idx], y_scaled[:stop_idx], batch_size, revert_order=revert_order)
        steps_per_epoch = stop_idx // batch_size
        validation_data = (pad_sequences(x_scaled[stop_idx:], dtype='float32'), pad_sequences(y_scaled[stop_idx:], dtype='float32'))

<<<<<<< HEAD

        # Add empty time dimension
        if len(np.squeeze(x_scaled).shape) == 2:
            x_scaled = np.squeeze(x_scaled)
            x_scaled = x_scaled[:, :, np.newaxis]
        if len(np.squeeze(y_scaled).shape) == 2:
            y_scaled = np.squeeze(y_scaled)
            y_scaled = y_scaled[:, :, np.newaxis]

        # Temporal nets expect dimensions to be: (samples, time, channels)
        x_scaled = np.swapaxes(x_scaled,1,2)
        y_scaled = np.swapaxes(y_scaled,1,2)
        print(x_scaled.shape, y_scaled.shape)
=======
        
>>>>>>> de0fa0ef
        if device is None:
            # history = self.model.fit(x_scaled, y_scaled, 
            #     epochs=epochs, batch_size=batch_size, shuffle=True, 
            #     validation_split=validation_split, verbose=self.verbose, 
            #     callbacks=callbacks, sample_weight=sample_weight)
            history = self.model.fit(x=gen, 
                    epochs=epochs, batch_size=batch_size, 
                    steps_per_epoch=steps_per_epoch, verbose=self.verbose, callbacks=callbacks, 
                    sample_weight=sample_weight, validation_data=validation_data, 
                    validation_freq=validation_freq, workers=1)
        else:
            with tf.device(device):
                # history = self.model.fit(x_scaled, y_scaled, 
                #     epochs=epochs, batch_size=batch_size, shuffle=True, 
                #     validation_split=validation_split, verbose=self.verbose,
                #     callbacks=callbacks, sample_weight=sample_weight)
                # history = self.model.fit_generator(gen)
                history = self.model.fit(x=gen, 
                    epochs=epochs, batch_size=batch_size, 
                    steps_per_epoch=steps_per_epoch, verbose=self.verbose, callbacks=callbacks, 
                    sample_weight=sample_weight, validation_data=validation_data, 
                    validation_freq=validation_freq, workers=1)
                

        del x_scaled, y_scaled
        if return_history:
            return self, history
        else:
            return self
    @staticmethod
    def generate_batches(x, y, batch_size, revert_order=True):
            # print('start generator')
            n_batches = int(len(x) / batch_size)
            x = x[:int(n_batches*batch_size)]
            y = y[:int(n_batches*batch_size)]
            
            time_lengths = [x_let.shape[0] for x_let in x]
            idc = list(np.argsort(time_lengths).astype(int))
            # print("len idc: ", len(idc), " idc: ", idc)
            
            x = [x[i] for i in idc]
            y = [y[i] for i in idc]
            while True:
                x_pad = []
                y_pad = []
                for batch in range(n_batches):
                    # print(batch, len(x), batch*batch_size, (batch+1)*batch_size, x[batch*batch_size:(batch+1)*batch_size])
                    x_batch = x[batch*batch_size:(batch+1)*batch_size]
                    y_batch = y[batch*batch_size:(batch+1)*batch_size]
                    if revert_order:
                        if np.random.randn()>0:
                            x_batch = np.flip(x_batch, axis=1)
                            y_batch = np.flip(y_batch, axis=1)
                    x_padlet = pad_sequences(x_batch , dtype='float32' )
                    y_padlet = pad_sequences(y_batch , dtype='float32' )

                    
                        
                    x_pad.append( x_padlet )
                    y_pad.append( y_padlet )
                
                new_order = np.arange(len(x_pad))
                np.random.shuffle(new_order)
                x_pad = [x_pad[i] for i in new_order]
                y_pad = [y_pad[i] for i in new_order]
                for x_padlet, y_padlet in zip(x_pad, y_pad):
                    yield (x_padlet, y_padlet)


    def prep_data(self, args):
        ''' Train the neural network using training data (eeg) and labels (sources).
        
        Parameters
        ----------
        *args : 
            Can be either two objects: 
                eeg : mne.Epochs/ numpy.ndarray
                    The simulated EEG data
                sources : mne.SourceEstimates/ list of mne.SourceEstimates
                    The simulated EEG data
                or only one:
                simulation : esinet.simulation.Simulation
                    The Simulation object

            - two objects: EEG object (e.g. mne.Epochs) and Source object (e.g. mne.SourceEstimate)
        
        optimizer : tf.keras.optimizers
            The optimizer that for backpropagation.
        learning_rate : float
            The learning rate for training the neural network
        validation_split : float
            Proportion of data to keep as validation set.
        delta : int/float
            The delta parameter of the huber loss function
        epochs : int
            Number of epochs to train. In one epoch all training samples 
            are used once for training.
        metrics : list/str
            The metrics to be used for performance monitoring during training.
        device : str
            The device to use, e.g. a graphics card.
        false_positive_penalty : float
            Defines weighting of false-positive predictions. Increase for conservative 
            inverse solutions, decrease for liberal prediction.
        batch_size : int
            The number of samples to simultaneously calculate the error 
            during backpropagation.
        loss : tf.keras.losses
            The loss function.
        sample_weight : numpy.ndarray
            Optional numpy array of sample weights.

        Return
        ------
        self : esinet.Net
            Method returns the object itself.

        '''

        
        eeg, sources = self._handle_data_input(args)
        self.info = eeg[0].info
        self.subject = sources.subject if type(sources) == mne.SourceEstimate \
            else sources[0].subject

        # Ensure that the forward model has the same 
        # channels as the eeg object
        self._check_model(eeg)

        # Handle EEG input
        if (type(eeg) == list and isinstance(eeg[0], util.EPOCH_INSTANCES)) or isinstance(eeg, util.EPOCH_INSTANCES):
            eeg = [eeg[i].get_data() for i, _ in enumerate(eeg)]
        else:
            eeg = [sample_eeg[0] for sample_eeg in eeg]

        for i, eeg_sample in enumerate(eeg):
            if len(eeg_sample.shape) == 1:
                eeg[i] = eeg_sample[:, np.newaxis]
            if len(eeg_sample.shape) == 3:
                eeg[i] = eeg_sample[0]
        
        # check if temporal dimension has all-equal entries
        self.equal_temporal = np.all( np.array([sample_eeg.shape[-1] for sample_eeg in eeg]) == eeg[0].shape[-1])
        
        sources = [source.data for source in sources]

        # enforce shape: list of samples, samples of shape (channels/dipoles, time)
        assert len(sources[0].shape) == 2, "sources samples must be two-dimensional"
        assert len(eeg[0].shape) == 2, "eeg samples must be two-dimensional"
        assert type(sources) == list, "sources must be a list of samples"
        assert type(eeg) == list, "eeg must be a list of samples"
        assert type(sources[0]) == np.ndarray, "sources must be a list of numpy.ndarrays"
        assert type(eeg[0]) == np.ndarray, "eeg must be a list of numpy.ndarrays"
        

        # Scale sources
        y_scaled = self.scale_source(sources)
        # Scale EEG
        x_scaled = self.scale_eeg(eeg)

        # LSTM net expects dimensions to be: (samples, time, channels)
        x_scaled = [np.swapaxes(x,0,1) for x in x_scaled]
        y_scaled = [np.swapaxes(y,0,1) for y in y_scaled]
        
        # if self.model_type.lower() == 'convdip':
        #     x_scaled = [interp(x) for x in x_scaled]

        return x_scaled, y_scaled

    def scale_eeg(self, eeg):
        ''' Scales the EEG prior to training/ predicting with the neural 
        network.

        Parameters
        ----------
        eeg : numpy.ndarray
            A 3D matrix of the EEG data (samples, channels, time_points)
        
        Return
        ------
        eeg : numpy.ndarray
            Scaled EEG
        '''
        eeg_out = deepcopy(eeg)
        
        if self.scale_individually:
            for sample, eeg_sample in enumerate(eeg):
                # Common average ref:
                for time in range(eeg_sample.shape[-1]):
                    eeg_out[sample][:, time] -= np.mean(eeg_sample[:, time])
                    eeg_out[sample][:, time] /= np.max(np.abs(eeg_sample[:, time]))
                    
        else:
            for sample, eeg_sample in enumerate(eeg):
                eeg_out[sample] = self.robust_minmax_scaler(eeg_sample)
                # Common average ref:
                for time in range(eeg_sample.shape[-1]):
                    eeg_out[sample][:, time] -= np.mean(eeg_sample[:, time])
        return eeg_out
    

    def scale_source(self, source):
        ''' Scales the sources prior to training the neural network.

        Parameters
        ----------
        source : numpy.ndarray
            A 3D matrix of the source data (samples, dipoles, time_points)
        
        Return
        ------
        source : numpy.ndarray
            Scaled sources
        '''
        source_out = deepcopy(source)
        # for sample in range(source.shape[0]):
        #     for time in range(source.shape[2]):
        #         # source_out[sample, :, time] /= source_out[sample, :, time].std()
        #         source_out[sample, :, time] /= np.max(np.abs(source_out[sample, :, time]))
        for sample, _ in enumerate(source):
            # source_out[sample, :, time] /= source_out[sample, :, time].std()
            source_out[sample] /= np.max(np.abs(source_out[sample]))

        return source_out
            
    @staticmethod
    def robust_minmax_scaler(eeg):
        lower, upper = [np.percentile(eeg, 25), np.percentile(eeg, 75)]
        return (eeg-lower) / (upper-lower)

    def predict(self, *args):
        ''' Predict sources from EEG data.

        Parameters
        ----------
        *args : 
            Can be either 
                eeg : mne.Epochs/ numpy.ndarray
                    The simulated EEG data
                sources : mne.SourceEstimates/ list of mne.SourceEstimates
                    The simulated EEG data
                or
                simulation : esinet.simulation.Simulation
                    The Simulation object
        
        Return
        ------
        outsource : either numpy.ndarray (if dtype='raw') or mne.SourceEstimate instance
        '''
        
        eeg, _ = self._handle_data_input(args)

        if isinstance(eeg, util.EVOKED_INSTANCES):
            # Ensure there are no extra channels in our EEG
            eeg = eeg.pick_channels(self.fwd.ch_names)    

            sfreq = eeg.info['sfreq']
            tmin = eeg.tmin
            eeg = eeg.data
            # add empty trial dimension
            eeg = np.expand_dims(eeg, axis=0)
            if len(eeg.shape) == 2:
                # add empty time dimension
                eeg = np.expand_dims(eeg, axis=2)
        elif isinstance(eeg, util.EPOCH_INSTANCES):
            # Ensure there are no extra channels in our EEG
            eeg = eeg.pick_channels(self.fwd.ch_names)
            eeg.load_data()

            sfreq = eeg.info['sfreq']
            tmin = eeg.tmin
            eeg = eeg._data
        elif isinstance(eeg, list) and isinstance(eeg[0], util.EPOCH_INSTANCES):
            sfreq = eeg[0].info['sfreq']
            tmin = eeg[0].tmin
            eeg = [e.get_data()[0] for e in eeg]
            
        # else:
        #     msg = f'eeg must be of type <mne.EvokedArray> or <mne.epochs.EpochsArray>; got {type(eeg)} instead.'
        #     raise ValueError(msg)
        # Prepare EEG to ensure common average reference and appropriate scaling
        # eeg_prep =  self._prep_eeg(eeg)
        eeg_prep = self.scale_eeg(deepcopy(eeg))
        
        # Reshape to (samples, time, channels)
        eeg_prep = [np.swapaxes(e, 0, 1) for e in eeg_prep]
        
        if self.model_type.lower() == 'convdip':
            print("interpolating for convdip...")
            elec_pos = _find_topomap_coords(self.info, self.info.ch_names)
            interpolator = self.make_interpolator(elec_pos, res=self.interp_channel_shape[0])
            eeg_prep_interp = deepcopy(eeg_prep)
            for i, sample in tqdm(enumerate(eeg_prep)):
                list_of_time_slices = []
                for time_slice in sample:
                    time_slice_interp = interpolator.set_values(time_slice)()[::-1]
                    time_slice_interp = time_slice_interp[:, :, np.newaxis]
                    list_of_time_slices.append(time_slice_interp)
                eeg_prep_interp[i] = np.stack(list_of_time_slices, axis=0)
                eeg_prep_interp[i][np.isnan(eeg_prep_interp[i])] = 0
            eeg_prep = eeg_prep_interp
            del eeg_prep_interp
            # print("shape of eeg_prep before prediciton: ", eeg_prep[0].shape)
            predicted_sources = self.predict_sources_interp(eeg_prep)
        else:
            # Predicted sources all in one go
            # print("shape of eeg_prep before prediciton: ", eeg_prep[0].shape)
            predicted_sources = self.predict_sources(eeg_prep)       

        # Rescale Predicitons
        if self.rescale_sources.lower() == 'brent':
            predicted_sources_scaled = self._solve_p_wrap(predicted_sources, eeg)
        elif self.rescale_sources.lower() == 'rms':
            predicted_sources_scaled = self._scale_p_wrap(predicted_sources, eeg)
        else:
            print("Warning: <rescale_sources> is set to {self.rescale_sources}, but needs to be brent or rms. Setting to default (brent)")
            predicted_sources_scaled = self._solve_p_wrap(predicted_sources, eeg)



        # Convert sources (numpy.ndarrays) to mne.SourceEstimates objects
        
        predicted_source_estimate = [
            util.source_to_sourceEstimate(predicted_source_scaled, self.fwd, \
                sfreq=sfreq, tmin=tmin, subject=self.subject) \
                for predicted_source_scaled in predicted_sources_scaled]
        
        return predicted_source_estimate

    def predict_sources(self, eeg):
        ''' Predict sources of 3D EEG (samples, channels, time) by reshaping 
        to speed up the process.
        
        Parameters
        ----------
        eeg : numpy.ndarray
            3D numpy array of EEG data (samples, channels, time)
        '''
<<<<<<< HEAD
        assert len(eeg.shape)==3, 'eeg must be a 3D numpy array of dim (samples, channels, time)'
        # if not self.temporal:
        #     # Predict sources all at once
        #     n_samples, n_time, n_elec = eeg.shape
        #     ## reshape axis
        #     new_shape = (n_samples*n_time, n_elec)
        #     eeg_tmp = eeg.reshape(new_shape)
        #     ## predict
            
        #     predicted_sources = self.model.predict(eeg_tmp)
            
        #     ## Get to old shape
        #     predicted_sources = predicted_sources.reshape(n_samples, n_time, self.n_dipoles)
        # else:
        predicted_sources = self.model.predict(eeg)
=======
        assert len(eeg[0].shape)==2, 'eeg must be a list of 2D numpy array of dim (channels, time)'

        predicted_sources = [self.model.predict(e[np.newaxis, :, :])[0] for e in eeg]
            
        # predicted_sources = np.swapaxes(predicted_sources,1,2)
        predicted_sources = [np.swapaxes(src, 0, 1) for src in predicted_sources]
        # print("shape of predicted sources: ", predicted_sources[0].shape)

        return predicted_sources

    def predict_sources_interp(self, eeg):
        ''' Predict sources of 3D EEG (samples, channels, time) by reshaping 
        to speed up the process.
        
        Parameters
        ----------
        eeg : numpy.ndarray
            3D numpy array of EEG data (samples, channels, time)
        '''
        assert len(eeg[0].shape)==4, 'eeg must be a list of 4D numpy array of dim (time, height, width, 1)'

        predicted_sources = [self.model.predict(e[np.newaxis, :, :])[0] for e in eeg]
>>>>>>> de0fa0ef
            
        # predicted_sources = np.swapaxes(predicted_sources,1,2)
        predicted_sources = [np.swapaxes(src, 0, 1) for src in predicted_sources]
        # print("shape of predicted sources: ", predicted_sources[0].shape)

        return predicted_sources

    def _scale_p_wrap(self, y_est, x_true):
        ''' Wrapper for parallel (or, alternatively, serial) scaling of 
        predicted sources.
        '''

        # assert len(y_est[0].shape) == 3, 'Sources must be 3-Dimensional'
        # assert len(x_true.shape) == 3, 'EEG must be 3-Dimensional'
        y_est_scaled = deepcopy(y_est)

        for trial, _ in enumerate(x_true):
            for time in range(x_true[trial].shape[-1]):
                scaled = self.scale_p(y_est[trial][:, time], x_true[trial][:, time])
                y_est_scaled[trial][:, time] = scaled

        return y_est_scaled

    def _solve_p_wrap(self, y_est, x_true):
        ''' Wrapper for parallel (or, alternatively, serial) scaling of 
        predicted sources.
        '''
        # assert len(y_est.shape) == 3, 'Sources must be 3-Dimensional'
        # assert len(x_true.shape) == 3, 'EEG must be 3-Dimensional'

        y_est_scaled = deepcopy(y_est)

        for trial, _ in enumerate(x_true):
            for time in range(x_true[trial].shape[-1]):
                scaled = self.solve_p(y_est[trial][:, time], x_true[trial][:, time])
                y_est_scaled[trial][:, time] = scaled

        return y_est_scaled

    # @staticmethod
    # def _prep_eeg(eeg):
    #     ''' Takes a 3D EEG array and re-references to common average and scales 
    #     individual scalp maps to max(abs(scalp_map) == 1
    #     '''
    #     assert len(eeg.shape) == 3, 'Input array <eeg> has wrong shape.'

    #     eeg_prep = deepcopy(eeg)
    #     for trial in range(eeg_prep.shape[0]):
    #         for time in range(eeg_prep.shape[2]):
    #             # Common average reference
    #             eeg_prep[trial, :, time] -= np.mean(eeg_prep[trial, :, time])
    #             # Scaling
    #             eeg_prep[trial, :, time] /= np.max(np.abs(eeg_prep[trial, :, time]))
    #     return eeg_prep

    def evaluate_mse(self, *args):
        ''' Evaluate the model regarding mean squared error
        
        Parameters
        ----------
        *args : 
            Can be either 
                eeg : mne.Epochs/ numpy.ndarray
                    The simulated EEG data
                sources : mne.SourceEstimates/ list of mne.SourceEstimates
                    The simulated EEG data
                or
                simulation : esinet.simulation.Simulation
                    The Simulation object

        Return
        ------
        mean_squared_errors : numpy.ndarray
            The mean squared error of each sample

        Example
        -------
        net = Net()
        net.fit(simulation)
        mean_squared_errors = net.evaluate_mse(simulation)
        print(mean_squared_errors.mean())
        '''

        eeg, sources = self._handle_data_input(args)
        
        y_hat = self.predict(eeg)
        
        if type(y_hat) == list:
            y_hat = np.stack([y.data for y in y_hat], axis=0)
        else:
            y_hat = y_hat.data

        if type(sources) == list:
            y = np.stack([y.data for y in sources], axis=0)
        else:
            y = sources.data
        
        if len(y_hat.shape) == 2:
            y = np.expand_dims(y, axis=0)
            y_hat = np.expand_dims(y_hat, axis=0)

        mean_squared_errors = np.mean((y_hat - y)**2, axis=1)
        return mean_squared_errors


    def evaluate_nmse(self, *args):
        ''' Evaluate the model regarding normalized mean squared error
        
        Parameters
        ----------
        *args : 
            Can be either 
                eeg : mne.Epochs/ numpy.ndarray
                    The simulated EEG data
                sources : mne.SourceEstimates/ list of mne.SourceEstimates
                    The simulated EEG data
                or
                simulation : esinet.simulation.Simulation
                    The Simulation object

        Return
        ------
        normalized_mean_squared_errors : numpy.ndarray
            The normalized mean squared error of each sample

        Example
        -------
        net = Net()
        net.fit(simulation)
        normalized_mean_squared_errors = net.evaluate_nmse(simulation)
        print(normalized_mean_squared_errors.mean())
        '''

        eeg, sources = self._handle_data_input(args)
        
        y_hat = self.predict(eeg)
        
        if type(y_hat) == list:
            y_hat = np.stack([y.data for y in y_hat], axis=0)
        else:
            y_hat = y_hat.data

        if type(sources) == list:
            y = np.stack([y.data for y in sources], axis=0)
        else:
            y = sources.data
        
        if len(y_hat.shape) == 2:
            y = np.expand_dims(y, axis=0)
            y_hat = np.expand_dims(y_hat, axis=0)

        for s in range(y_hat.shape[0]):
            for t in range(y_hat.shape[2]):
                y_hat[s, :, t] /= np.max(np.abs(y_hat[s, :, t]))
                y[s, :, t] /= np.max(np.abs(y[s, :, t]))
        
        normalized_mean_squared_errors = np.mean((y_hat - y)**2, axis=1)
        
        return normalized_mean_squared_errors

    def _build_model(self):
        ''' Build the neural network architecture using the 
        tensorflow.keras.Sequential() API. Depending on the input data this 
        function will either build:

        (1) A simple single hidden layer fully connected ANN for single time instance data
        (2) A LSTM network for spatio-temporal prediction
        '''
<<<<<<< HEAD
     
        self._build_perceptron_model()
=======
        if self.model_type.lower() == 'convdip':
            self._build_convdip_model()
        elif self.model_type.lower() == 'fc':
            self.n_lstm_layers = 0
            self.n_lstm_units = 0
            self._build_temporal_model()
        elif self.model_type.lower() == 'lstm':
            self.n_dense_layers = 0
            self.n_dense_units = 0
            self._build_temporal_model()
        else:
            self._build_temporal_model()
>>>>>>> de0fa0ef
        

        if self.verbose:
            self.model.summary()
    
    def _build_temporal_model(self):
        ''' Build the temporal artificial neural network model using LSTM layers.
        '''
        if self.n_lstm_layers>0 and self.n_dense_layers>0:
            name = "Mixed-model"
        elif self.n_lstm_layers>0:
            name = "LSTM-model"
        else:
            name = "Dense-model"
        
        self.model = keras.Sequential(name=name)
        tf.keras.backend.set_image_data_format('channels_last')
        input_shape = (None, self.n_channels)
        self.model.add(InputLayer(input_shape=input_shape, name='Input'))
        
        # LSTM layers
        if not isinstance(self.n_lstm_units, (tuple, list)):
            self.n_lstm_units = [self.n_lstm_units] * self.n_lstm_layers
        
        if not isinstance(self.dropout, (tuple, list)):
            dropout = [self.dropout]*self.n_lstm_layers
        else:
            dropout = self.dropout
        
        for i in range(self.n_lstm_layers):
            self.model.add(Bidirectional(LSTM(self.n_lstm_units[i], 
                return_sequences=True, input_shape=input_shape),
                name=f'RNN_{i}'))
            self.model.add(Dropout(dropout[i], name=f'Dropout_{i}'))

        # Hidden Dense layer(s):
        if not isinstance(self.n_dense_units, (tuple, list)):
            self.n_dense_units = [self.n_dense_units] * self.n_dense_layers
        
        if not isinstance(self.dropout, (tuple, list)):
            dropout = [self.dropout]*self.n_dense_layers
        else:
            dropout = self.dropout
        

        for i in range(self.n_dense_layers):
            self.model.add(TimeDistributed(Dense(self.n_dense_units[i], 
                activation=self.activation_function), name=f'FC_{i}'))
            self.model.add(Dropout(dropout[i], name=f'Drop_{i}'))

        # Final For-each layer:
        self.model.add(TimeDistributed(
            Dense(self.n_dipoles, activation='linear'), name='FC_Out')
        )


        self.model.build(input_shape=input_shape)

    # def _build_temporal_model(self):
    #     ''' Build the temporal artificial neural network model using LSTM layers.
    #     '''
    #     if self.n_lstm_layers>0 and self.n_dense_layers>0:
    #         name = "Mixed-model"
    #     elif self.n_lstm_layers>0 and self.n_dense_layers==0:
    #         name = "LSTM-model"
    #     else:
    #         name = "Dense-model"
        
    #     self.model = keras.Sequential(name='LSTM_v2')
    #     tf.keras.backend.set_image_data_format('channels_last')
    #     input_shape = (None, self.n_channels)
    #     self.model.add(InputLayer(input_shape=input_shape, name='Input'))
        
    #     # LSTM layers
    #     if not isinstance(self.n_lstm_units, (tuple, list)):
    #         self.n_lstm_units = [self.n_lstm_units] * self.n_lstm_layers
        
    #     if not isinstance(self.dropout, (tuple, list)):
    #         dropout = [self.dropout]*self.n_lstm_layers
    #     else:
    #         dropout = self.dropout
        
    #     for i in range(self.n_lstm_layers):
    #         self.model.add(Bidirectional(LSTM(self.n_lstm_units[i], 
    #             return_sequences=True, input_shape=input_shape),
    #             name=f'RNN_{i}'))
    #         self.model.add(Dropout(dropout[i], name=f'Dropout_{i}'))

    #     # Hidden Dense layer(s):
    #     if not isinstance(self.n_dense_units, (tuple, list)):
    #         self.n_dense_units = [self.n_dense_units] * self.n_dense_layers
        
    #     if not isinstance(self.dropout, (tuple, list)):
    #         dropout = [self.dropout]*self.n_dense_layers
    #     else:
    #         dropout = self.dropout
        

    #     for i in range(self.n_dense_layers):
    #         self.model.add(TimeDistributed(Dense(self.n_dense_units[i], 
    #             activation=self.activation_function), name=f'FC_{i}'))
    #         self.model.add(Dropout(dropout[i], name=f'Drop_{i}'))

    #     # Final For-each layer:
    #     self.model.add(TimeDistributed(
    #         Dense(self.n_dipoles, activation='linear'), name='FC_Out')
    #     )

    #     self.model.build(input_shape=input_shape)


    def _build_temporal_model_v3(self):
        ''' A mixed dense / LSTM network, inspired by:
        "Deep Burst Denoising" (Godarg et al., 2018)
        '''
        inputs = keras.Input(shape=(None, self.n_channels), name='Input')
        # SINGLE TIME FRAME PATH
        fc1 = TimeDistributed(Dense(self.n_dense_units, 
            activation=self.activation_function), 
            name='FC1')(inputs)
        fc1 = Dropout(self.dropout, name='Dropout1')(fc1)

        # fc2 = TimeDistributed(Dense(self.n_dipoles,
        #     activation=self.activation_function), 
        #     name='FC2')(fc1)
        # fc2 = Dropout(self.dropout, name='Dropout2')(fc2)

        # model_s = keras.Model(inputs=inputs, outputs=fc2, 
        #     name='single_time_ frame_model')

        # MULTI TIME FRAME PATH
        lstm1 = Bidirectional(LSTM(self.n_lstm_units, return_sequences=True, 
            input_shape=(None, self.n_dense_units), dropout=self.dropout, 
            activation=self.activation_function), name='LSTM1')(inputs)

        concat = concatenate([lstm1, fc1], name='Concat')

        lstm2 = Bidirectional(LSTM(self.n_lstm_units, return_sequences=True, 
            input_shape=(None, self.n_dense_units), dropout=self.dropout, 
            activation=self.activation_function), name='LSTM2')(concat)

        output = TimeDistributed(Dense(self.n_dipoles), name='FC_Out')(lstm2)
        model_m = keras.Model(inputs=inputs, outputs=output, name='LSTM_v3')

        self.model = model_m
    
        
    def _build_convdip_model(self):
        self.model = keras.Sequential(name='ConvDip-model')
        tf.keras.backend.set_image_data_format('channels_last')
        # Some definitions
        input_shape = (None, *self.interp_channel_shape, 1)
        

        # Hidden Dense layer(s):
        if not isinstance(self.n_dense_units, (tuple, list)):
            self.n_dense_units = [self.n_dense_units] * self.n_dense_layers
        
        if not isinstance(self.dropout, (tuple, list)):
            dropout = [self.dropout]*(self.n_dense_layers+self.n_lstm_layers)
        else:
            dropout = self.dropout

        self.model.add(InputLayer(input_shape=input_shape, name='Input'))
        for i in range(self.n_lstm_layers):
            self.model.add(TimeDistributed(Conv2D(self.n_filters, self.kernel_size, activation=self.activation_function, name=f"Conv2D_{i}")))
            self.model.add(Dropout(dropout[i], name=f'Drop_conv2d_{i}'))


        self.model.add(TimeDistributed(Flatten()))

        for i in range(self.n_dense_layers):
            self.model.add(TimeDistributed(Dense(self.n_dense_units[i], activation=self.activation_function, name=f'FC_{i}')))
            self.model.add(Dropout(dropout[i], name=f'Drop_FC_{i}'))

        # Outout Layer
        self.model.add(TimeDistributed(Dense(self.n_dipoles, activation='linear'), name='FC_Out'))

        self.model.build(input_shape=input_shape)

        
        
  

    def _freeze_lstm(self):
        for i, layer in enumerate(self.model.layers):
            if 'LSTM' in layer.name or 'RNN' in layer.name:
                print(f'freezing {layer.name}')
                self.model.layers[i].trainable = False
    
    def _unfreeze_lstm(self):
        for i, layer in enumerate(self.model.layers):
            if 'LSTM' in layer.name or 'RNN' in layer.name:
                print(f'unfreezing {layer.name}')
                self.model.layers[i].trainable = True
    
    def _freeze_fc(self):
        for i, layer in enumerate(self.model.layers):
            if 'FC' in layer.name and not 'Out' in layer.name:
                print(f'freezing {layer.name}')
                self.model.layers[i].trainable = False

    def _unfreeze_fc(self):
        for i, layer in enumerate(self.model.layers):
            if 'FC' in layer.name:
                print(f'unfreezing {layer.name}')
                self.model.layers[i].trainable = True

    def _build_perceptron_model(self):
        ''' Build the artificial neural network model using Dense layers.
        '''
        input_shape = (None, None, self.n_channels)
        tf.keras.backend.set_image_data_format('channels_last')

        self.model = keras.Sequential()
        # Add hidden layers
        for _ in range(self.n_dense_layers):
            self.model.add(TimeDistributed(Dense(units=self.n_dense_units,
                                activation=self.activation_function)))
        # Add output layer
        self.model.add(TimeDistributed(Dense(self.n_dipoles, activation='linear')))
        
        # Build model with input layer
        self.model.build(input_shape=input_shape)

    


    def _check_model(self, eeg):
        ''' Check whether the current forward model has the same 
        channels as the eeg. Rebuild model if thats not the case.
        
        Parameters
        ----------
        eeg : mne.Epochs or equivalent
            The EEG instance.

        '''
        # Dont do anything if model is already built.
        if self.compiled:
            return
        
        # Else assure that channels are appropriate
        if eeg[0].ch_names != self.fwd.ch_names:
            self.fwd = self.fwd.pick_channels(eeg[0].ch_names)
            # Write all changes to the attributes
            self._embed_fwd(self.fwd)
        
        self.n_timepoints = len(eeg[0].times)
        # Finally, build model
        self._build_model()
            
    def scale_p(self, y_est, x_true):
        ''' Scale the prediction to yield same estimated GFP as true GFP

        Parameters
        ---------
        y_est : numpy.ndarray
            The estimated source vector.
        x_true : numpy.ndarray
            The original input EEG vector.
        
        Return
        ------
        y_est_scaled : numpy.ndarray
            The scaled estimated source vector.
        
        '''
        # Check if y_est is just zeros:
        if np.max(y_est) == 0:
            return y_est
        y_est = np.squeeze(np.array(y_est))
        x_true = np.squeeze(np.array(x_true))
        # Get EEG from predicted source using leadfield
        x_est = np.matmul(self.leadfield, y_est)

        gfp_true = np.std(x_true)
        gfp_est = np.std(x_est)
        scaler = gfp_true / gfp_est
        y_est_scaled = y_est * scaler
        return y_est_scaled
        
    def solve_p(self, y_est, x_true):
        '''
        Parameters
        ---------
        y_est : numpy.ndarray
            The estimated source vector.
        x_true : numpy.ndarray
            The original input EEG vector.
        
        Return
        ------
        y_scaled : numpy.ndarray
            The scaled estimated source vector.
        
        '''
        # Check if y_est is just zeros:
        if np.max(y_est) == 0:
            return y_est
        y_est = np.squeeze(np.array(y_est))
        x_true = np.squeeze(np.array(x_true))
        # Get EEG from predicted source using leadfield
        x_est = np.matmul(self.leadfield, y_est)

        # optimize forward solution
        tol = 1e-3
        options = dict(maxiter=1000, disp=False)

        # base scaling
        rms_est = np.mean(np.abs(x_est))
        rms_true = np.mean(np.abs(x_true))
        base_scaler = rms_true / rms_est

        
        opt = minimize_scalar(self.correlation_criterion, args=(self.leadfield, y_est* base_scaler, x_true), \
            bounds=(0, 1), method='bounded', options=options, tol=tol)
        
        scaler = opt.x
        y_scaled = y_est * scaler * base_scaler
        return y_scaled

    @staticmethod
    def correlation_criterion(scaler, leadfield, y_est, x_true):
        ''' Perform forward projections of a source using the leadfield.
        This is the objective function which is minimized in Net::solve_p().
        
        Parameters
        ----------
        scaler : float
            scales the source y_est
        leadfield : numpy.ndarray
            The leadfield (or sometimes called gain matrix).
        y_est : numpy.ndarray
            Estimated/predicted source.
        x_true : numpy.ndarray
            True, unscaled EEG.
        '''

        x_est = np.matmul(leadfield, y_est) 
        error = np.abs(pearsonr(x_true-x_est, x_true)[0])
        return error
    
    def save(self, path, name='model'):
        # get list of folders in path
        list_of_folders = os.listdir(path)
        model_ints = []
        for folder in list_of_folders:
            full_path = os.path.join(path, folder)
            if not os.path.isdir(full_path):
                continue
            if folder.startswith(name):
                new_integer = int(folder.split('_')[-1])
                model_ints.append(new_integer)
        if len(model_ints) == 0:
            model_name = f'\\{name}_0'
        else:
            model_name = f'\\{name}_{max(model_ints)+1}'
        new_path = path+model_name
        os.mkdir(new_path)

        # Save model only
        self.model.save(new_path)
        # self.model.save_weights(new_path)

        # copy_model = tf.keras.models.clone_model(self.model)
        # copy_model.compile(optimizer=tf.keras.optimizers.RMSprop(learning_rate=0.001, momentum=0.35), loss='huber')
        # copy_model.set_weights(self.model.get_weights())


        
        # Save rest
        # Delete model since it is not serializable
        self.model = None

        with open(new_path + '\\instance.pkl', 'wb') as f:
            pkl.dump(self, f)
        
        # Attach model again now that everything is saved
        try:
            self.model = tf.keras.models.load_model(new_path, custom_objects={'loss': self.loss})
        except:
            print("Load model did not work using custom_objects. Now trying it without...")
            self.model = tf.keras.models.load_model(new_path)
        
        return self

    @staticmethod
    def make_interpolator(elec_pos, res=9, ch_type='eeg'):
        extrapolate = _check_extrapolate('auto', ch_type)
        sphere = sphere = _check_sphere(None)
        outlines = 'head'
        outlines = _make_head_outlines(sphere, elec_pos, outlines, (0., 0.))
        border = 'mean'
        extent, Xi, Yi, interpolator = _setup_interp(
            elec_pos, res, extrapolate, sphere, outlines, border)
        interpolator.set_locations(Xi, Yi)

        return interpolator

    

def build_nas_lstm(hp):
    ''' Find optimal model using keras tuner.
    '''
    n_dipoles = 1284
    n_channels = 61
    n_lstm_layers = hp.Int("lstm_layers", min_value=0, max_value=3, step=1)
    n_dense_layers = hp.Int("dense_layers", min_value=0, max_value=3, step=1)
    activation_out = 'linear'  # hp.Choice(f"activation_out", ["tanh", 'sigmoid', 'linear'])
    activation = 'relu'  # hp.Choice('actvation_all', all_acts)

    model = keras.Sequential(name='LSTM_NAS')
    tf.keras.backend.set_image_data_format('channels_last')
    input_shape = (None, n_channels)
    model.add(InputLayer(input_shape=input_shape, name='Input'))

    # LSTM layers
    for i in range(n_lstm_layers):
        n_lstm_units = hp.Int(f"lstm_units_l-{i}", min_value=25, max_value=500, step=1)
        dropout = hp.Float(f"dropout_lstm_l-{i}", min_value=0, max_value=0.5)
        model.add(Bidirectional(LSTM(n_lstm_units, 
            return_sequences=True, input_shape=input_shape, 
            dropout=dropout, activation=activation), 
            name=f'LSTM{i}'))
    # Hidden Dense layer(s):
    for i in range(n_dense_layers):
        n_dense_units = hp.Int(f"dense_units_l-{i}", min_value=50, max_value=1000, step=1)
        dropout = hp.Float(f"dropout_dense_l-{i}", min_value=0, max_value=0.5)

        model.add(TimeDistributed(Dense(n_dense_units, 
            activation=activation), name=f'FC_{i}'))
        model.add(Dropout(dropout, name=f'DropoutLayer_dense_{i}'))

    # Final For-each layer:
    model.add(TimeDistributed(
        Dense(n_dipoles, activation=activation_out), name='FC_Out')
    )
    model.build(input_shape=input_shape)
    momentum = hp.Float('Momentum', min_value=0, max_value=0.9)
    nesterov = hp.Choice('Nesterov', [False, True])
    learning_rate = hp.Choice('learning_rate', [0.01, 0.001])
    optimizer = hp.Choice("Optimizer", [0,1,2])
    optimizers = [keras.optimizers.RMSprop(learning_rate=learning_rate, momentum=momentum), keras.optimizers.Adam(learning_rate=learning_rate), keras.optimizers.SGD(learning_rate=learning_rate, nesterov=nesterov)]
    model.compile(
        optimizer=optimizers[optimizer],
        loss="huber",
        # metrics=[tf.keras.metrics.AUC()],
        # metrics=[evaluate.modified_auc_metric()],
        metrics=[evaluate.auc],
    )
    return model

# class EnsembleNet:
#     ''' Uses ensemble of neural networks to perform predictions
#     Attributes
#     ----------
#     nets : list
#         a list of instances of the Net class
#     ensemble_mode : str
#         Decides how the various predictions will be combined.
#         'average' : average all predictions with equal weight
    
#     Methods
#     -------
#     predict : performs predictions with each Net instance and combines them.
#     vote_average : the implementation of the ensemble_mode 'average'

#     Examples
#     --------
#     ### Build two Nets nad train them
#     k = 2  # number of models
#     nets = [Net(fwd).fit(simulation.eeg_data, simulation.source_data) for _ in range(k)]
#     ### Combine them into an EnsembleNet
#     ens_net = EnsembleNet(nets)
#     ### Perform prediction
#     y_hat = nets[0].predict(simulation_test)
#     y_hat_ens = ens_net.predict(simulation_test.eeg_data)
#     ### Plot result
#     a = simulation_test.source_data.plot(**plot_params)  # Ground truth
#     b = y_hat.plot(**plot_params)  # single-model prediction
#     c = y_hat_ens.plot(**plot_params)  # ensemble predicion



#     '''
#     def __init__(self, nets, ensemble_mode='average'):
#         self.nets = nets
#         self.ensemble_mode = ensemble_mode
        
#         if ensemble_mode == 'average':
#             self.vote = self.vote_average
#         # if ensemble_mode == 'stack':
#         #     self.vote = self.vote_stack
#         else:
#             msg = f'ensemble_mode {ensemble_mode} not supported'
#             raise AttributeError(msg)
        

#     def predict(self, *args):
#         predictions = [net.predict(args[1]) for net in self.nets]
#         predictions_data = np.stack([prediction.data for prediction in predictions], axis=0)
        
#         ensemble_prediction = predictions[0]
#         ensemble_prediction.data = self.vote(predictions_data)

#         return ensemble_prediction

#     def vote_average(self, predictions_data):
#         return np.mean(predictions_data, axis=0)

# class BoostNet:
#     ''' The Boosted neural network class that creates and trains the boosted model. 
        
#     Attributes
#     ----------
#     fwd : mne.Forward
#         the mne.Forward forward model class.
#     n_nets : int
#         The number of neural networks to use.
#     n_layers : int
#         Number of hidden layers in the neural network.
#     n_neurons : int
#         Number of neurons per hidden layer.
#     activation_function : str
#         The activation function used for each fully connected layer.

#     Methods
#     -------
#     fit : trains the neural network with the EEG and source data
#     train : trains the neural network with the EEG and source data
#     predict : perform prediciton on EEG data
#     evaluate : evaluate the performance of the model
#     '''

#     def __init__(self, fwd, n_nets=5, n_layers=1, n_neurons=128, 
#         activation_function='swish', verbose=False):

#         self.nets = [Net(fwd, n_layers=n_layers, n_neurons=n_neurons, 
#             activation_function=activation_function, verbose=verbose) 
#             for _ in range(n_nets)]

#         self.linear_regressor = linear_model.LinearRegression()

#         self.verbose=verbose
#         self.n_nets = n_nets

#     def fit(self, *args, **kwargs):
#         ''' Train the boost model.

#         Parameters
#         ----------
#         *args : esinet.simulation.Simulation
#             Can be either 
#                 eeg : mne.Epochs/ numpy.ndarray
#                     The simulated EEG data
#                 sources : mne.SourceEstimates/ list of mne.SourceEstimates
#                     The simulated EEG data
#                 or
#                 simulation : esinet.simulation.Simulation
#                     The Simulation object

#         **kwargs
#             Arbitrary keyword arguments.

#         Return
#         ------
#         self : BoostNet()
#         '''

#         eeg, sources = self._handle_data_input(args)
#         self.subject = sources.subject if type(sources) == mne.SourceEstimate else sources[0].subject

#         if self.verbose:
#             print("Fit neural networks")
#         self._fit_nets(eeg, sources, **kwargs)

#         ensemble_predictions, _ = self._get_ensemble_predictions(eeg, sources)
           
#         if self.verbose:
#             print("Fit regressor")
#         # Train linear regressor to combine predictions
#         self.linear_regressor.fit(ensemble_predictions, sources.data.T)

#         return self
    
#     def predict(self, *args):
#         ''' Perform prediction of sources based on EEG data using the Boosted Model.
        
#         Parameters
#         ----------
#         *args : 
#             Can be either 
#                 eeg : mne.Epochs/ numpy.ndarray
#                     The simulated EEG data
#                 sources : mne.SourceEstimates/ list of mne.SourceEstimates
#                     The simulated EEG data
#                 or
#                 simulation : esinet.simulation.Simulation
#                     The Simulation object
#         **kwargs
#             Arbitrary keyword arguments.
        
#         Return
#         ------
#         '''

#         eeg, sources = self._handle_data_input(args)

#         ensemble_predictions, y_hats = self._get_ensemble_predictions(eeg, sources)
#         prediction = np.clip(self.linear_regressor.predict(ensemble_predictions), a_min=0, a_max=np.inf)
        
#         y_hat = y_hats[0]
#         y_hat.data = prediction.T
#         return y_hat

#     def evaluate_mse(self, *args):
#         ''' Evaluate the model regarding mean squared error
        
#         Parameters
#         ----------
#         *args : 
#             Can be either 
#                 eeg : mne.Epochs/ numpy.ndarray
#                     The simulated EEG data
#                 sources : mne.SourceEstimates/ list of mne.SourceEstimates
#                     The simulated EEG data
#                 or
#                 simulation : esinet.simulation.Simulation
#                     The Simulation object

#         Return
#         ------
#         mean_squared_errors : numpy.ndarray
#             The mean squared error of each sample

#         Example
#         -------
#         net = BoostNet()
#         net.fit(simulation)
#         mean_squared_errors = net.evaluate(simulation)
#         print(mean_squared_errors.mean())
#         '''

#         eeg, sources = self._handle_data_input(args)
#         y_hat = self.predict(eeg, sources).data
#         y_true = sources.data
#         mean_squared_errors = np.mean((y_hat - y_true)**2, axis=0)
#         return mean_squared_errors


#     def _get_ensemble_predictions(self, *args):

#         eeg, sources = self._handle_data_input(args)

#         y_hats = [subnet.predict(eeg, sources) for subnet in self.nets]
#         ensemble_predictions = np.stack([y_hat[0].data for y_hat in y_hats], axis=0).T
#         ensemble_predictions = ensemble_predictions.reshape(ensemble_predictions.shape[0], np.prod((ensemble_predictions.shape[1], ensemble_predictions.shape[2])))
#         return ensemble_predictions, y_hats

#     def _fit_nets(self, *args, **kwargs):

#         eeg, sources = self._handle_data_input(args)
#         n_samples = eeg.get_data().shape[0]
#         # sample_weight = np.ones((sources._data.shape[1]))
        
#         for net in self.nets:
#             sample_idc = np.random.choice(np.arange(n_samples), 
#                 int(0.8*n_samples), replace=True)
#             eeg_bootstrap = eeg.copy()[sample_idc]
#             sources_bootstrap = sources.copy()
#             sources_bootstrap.data = sources_bootstrap.data[:, sample_idc]
#             net.fit(eeg_bootstrap, sources_bootstrap, **kwargs)#, sample_weight=sample_weight)
#             # sample_weight = net.evaluate_mse(eeg, sources)
#             # print(f'new sample weights: mean={sample_weight.mean()} +- {sample_weight.std()}')

        
#     def _handle_data_input(self, arguments):
#         ''' Handles data input to the functions fit() and predict().
        
#         Parameters
#         ----------
#         arguments : tuple
#             The input arguments to fit and predict which contain data.
        
#         Return
#         ------
#         eeg : mne.Epochs
#             The M/EEG data.
#         sources : mne.SourceEstimates/list
#             The source data.

#         '''
#         if len(arguments) == 1:
#             if isinstance(arguments[0], (mne.Epochs, mne.Evoked, mne.io.Raw, mne.EpochsArray, mne.EvokedArray, mne.epochs.EpochsFIF)):
#                 eeg = arguments[0]
#                 sources = None
#             else:
#                 simulation = arguments[0]
#                 eeg = simulation.eeg_data
#                 sources = simulation.source_data
#                 # msg = f'First input should be of type simulation or Epochs, but {arguments[1]} is {type(arguments[1])}'
#                 # raise AttributeError(msg)

#         elif len(arguments) == 2:
#             eeg = arguments[0]
#             sources = arguments[1]
#         else:
#             msg = f'Input is {type()} must be either the EEG data and Source data or the Simulation object.'
#             raise AttributeError(msg)

#         return eeg, sources
<|MERGE_RESOLUTION|>--- conflicted
+++ resolved
@@ -86,11 +86,8 @@
         self.n_jobs = n_jobs
         self.model_type = model_type
         self.compiled = False
-<<<<<<< HEAD
-=======
         self.scale_individually = scale_individually
         self.rescale_sources = rescale_sources
->>>>>>> de0fa0ef
         self.verbose = verbose
 
     def _embed_fwd(self, fwd):
@@ -262,23 +259,7 @@
         steps_per_epoch = stop_idx // batch_size
         validation_data = (pad_sequences(x_scaled[stop_idx:], dtype='float32'), pad_sequences(y_scaled[stop_idx:], dtype='float32'))
 
-<<<<<<< HEAD
-
-        # Add empty time dimension
-        if len(np.squeeze(x_scaled).shape) == 2:
-            x_scaled = np.squeeze(x_scaled)
-            x_scaled = x_scaled[:, :, np.newaxis]
-        if len(np.squeeze(y_scaled).shape) == 2:
-            y_scaled = np.squeeze(y_scaled)
-            y_scaled = y_scaled[:, :, np.newaxis]
-
-        # Temporal nets expect dimensions to be: (samples, time, channels)
-        x_scaled = np.swapaxes(x_scaled,1,2)
-        y_scaled = np.swapaxes(y_scaled,1,2)
-        print(x_scaled.shape, y_scaled.shape)
-=======
-        
->>>>>>> de0fa0ef
+        
         if device is None:
             # history = self.model.fit(x_scaled, y_scaled, 
             #     epochs=epochs, batch_size=batch_size, shuffle=True, 
@@ -617,23 +598,6 @@
         eeg : numpy.ndarray
             3D numpy array of EEG data (samples, channels, time)
         '''
-<<<<<<< HEAD
-        assert len(eeg.shape)==3, 'eeg must be a 3D numpy array of dim (samples, channels, time)'
-        # if not self.temporal:
-        #     # Predict sources all at once
-        #     n_samples, n_time, n_elec = eeg.shape
-        #     ## reshape axis
-        #     new_shape = (n_samples*n_time, n_elec)
-        #     eeg_tmp = eeg.reshape(new_shape)
-        #     ## predict
-            
-        #     predicted_sources = self.model.predict(eeg_tmp)
-            
-        #     ## Get to old shape
-        #     predicted_sources = predicted_sources.reshape(n_samples, n_time, self.n_dipoles)
-        # else:
-        predicted_sources = self.model.predict(eeg)
-=======
         assert len(eeg[0].shape)==2, 'eeg must be a list of 2D numpy array of dim (channels, time)'
 
         predicted_sources = [self.model.predict(e[np.newaxis, :, :])[0] for e in eeg]
@@ -656,7 +620,6 @@
         assert len(eeg[0].shape)==4, 'eeg must be a list of 4D numpy array of dim (time, height, width, 1)'
 
         predicted_sources = [self.model.predict(e[np.newaxis, :, :])[0] for e in eeg]
->>>>>>> de0fa0ef
             
         # predicted_sources = np.swapaxes(predicted_sources,1,2)
         predicted_sources = [np.swapaxes(src, 0, 1) for src in predicted_sources]
@@ -825,10 +788,6 @@
         (1) A simple single hidden layer fully connected ANN for single time instance data
         (2) A LSTM network for spatio-temporal prediction
         '''
-<<<<<<< HEAD
-     
-        self._build_perceptron_model()
-=======
         if self.model_type.lower() == 'convdip':
             self._build_convdip_model()
         elif self.model_type.lower() == 'fc':
@@ -841,7 +800,6 @@
             self._build_temporal_model()
         else:
             self._build_temporal_model()
->>>>>>> de0fa0ef
         
 
         if self.verbose:
