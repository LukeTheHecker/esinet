call mkvirtualenv testenv
call workon testenv
<<<<<<< HEAD
call pip install esinet
=======
call pip install --upgrade pip
call pip install pandas numpy matplotlib
call pip install C:/Users/lukas/Dokumente/projects/esinet
>>>>>>> de0fa0ef
call pytest %WORKON_HOME%\testenv\Lib\site-packages\esinet\tests
call deactivate
call rmdir %WORKON_HOME%\testenv /s /q<|MERGE_RESOLUTION|>--- conflicted
+++ resolved
@@ -1,12 +1,8 @@
 call mkvirtualenv testenv
 call workon testenv
-<<<<<<< HEAD
-call pip install esinet
-=======
 call pip install --upgrade pip
 call pip install pandas numpy matplotlib
 call pip install C:/Users/lukas/Dokumente/projects/esinet
->>>>>>> de0fa0ef
 call pytest %WORKON_HOME%\testenv\Lib\site-packages\esinet\tests
 call deactivate
 call rmdir %WORKON_HOME%\testenv /s /q